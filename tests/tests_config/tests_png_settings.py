--- conflicted
+++ resolved
@@ -73,7 +73,6 @@
                 Forwarding=ForwardingSettings()
             )
 
-<<<<<<< HEAD
     def test_udp_action_code(self):
         """Test UDP action code validation across areas of the model"""
 
@@ -88,7 +87,6 @@
                 Network=NetworkSettings(udp_custom_action_code=0),
                 HUD=HudSettings(toggle_overlays_udp_action_code=0)
             )
-=======
     def test_diff_top_level(self):
         """Test the diff method"""
         settings1 = PngSettings(
@@ -166,5 +164,4 @@
         self.assertFalse(settings1.has_changed(settings2))
         self.assertEqual(settings1.diff(settings2), {})
         self.assertTrue(settings1.has_changed(settings3))
-        self.assertEqual(settings1.diff(settings3), {"save_race_ctrl_msg" : {"old_value" : False, "new_value" : True}})
->>>>>>> 726507d0
+        self.assertEqual(settings1.diff(settings3), {"save_race_ctrl_msg" : {"old_value" : False, "new_value" : True}})