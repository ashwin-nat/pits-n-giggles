--- conflicted
+++ resolved
@@ -740,15 +740,9 @@
                     `;
                 }
             }
-<<<<<<< HEAD
 
             function formatRow(row, entry, nameLink) {
 
-=======
-
-            function formatRow(row, entry, nameLink) {
-
->>>>>>> 1db68fb8
                 // Add the required styles
                 row.className = '';
                 if (entry["is-fastest"]) {
