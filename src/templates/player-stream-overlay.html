<!DOCTYPE html>
<html lang="en">

<head>
    <meta charset="UTF-8">
    <meta name="viewport" content="width=device-width, initial-scale=1.0">
    <title>F1 Telemetry Overlay</title>
    <script src="https://cdn.jsdelivr.net/npm/chart.js"></script>
    <script src="https://cdn.jsdelivr.net/npm/chartjs-plugin-streaming"></script>
    <script src="https://cdn.jsdelivr.net/npm/chartjs-adapter-date-fns"></script>
    <script type="text/javascript" src="//cdnjs.cloudflare.com/ajax/libs/socket.io/4.4.1/socket.io.min.js"></script>
    <style>
        body {
            font-family: Arial, sans-serif;
            display: flex;
            justify-content: center;
            align-items: flex-start;
            height: 100vh;
            background-color: #000000;
            margin: 0;
            padding: 0;
        }

        .container {
            display: grid;
            grid-template-columns: 1fr 1fr;
            grid-template-rows: 1fr 1fr;
            gap: 10px;
            width: 90%;
            height: 90%;
            background-color: transparent;
        }

        .graph-container {
            display: flex;
            flex-direction: row;
            width: 100%;
            height: 100%;
        }

        .graph {
            background-color: #000000;
            border: 1px solid #444;
            position: relative;
        }

        #graphSteeringDiv {
            display: grid;
            grid-template-rows: auto 1fr; /* Two rows: top for steeringDiv, bottom for graphDiv */
            width: 100%;
            height: 100%;
        }

        #steeringDiv {
            display: flex;
            justify-content: center;
            align-items: center;
            background-color: #333; /* Example background color */
        }

        #steeringIndicator {
            width: 3%; /* Adjust the width of the indicator */
            height: 20px; /* Set the height of the indicator */
            background-color: #0000FF; /* Indicator color */
            position: relative;
        }

        #graphCanvas {
            width: 100%;
            height: 100%;
        }

        #throttleBrakeDiv {
            display: flex;
            flex-direction: row;
            justify-content: left;
            align-items: flex-end;
            width: 10%;
            margin-left: 10px;
        }

        .bar {
            width: 30px;
            margin-left: 5px; /* Adjust this value to reduce/increase the space */
            border-radius: 5px;
            height: 0;
        }

        #throttleBar {
            background-color: rgba(0, 255, 0, 0.5);
        }

        #brakeBar {
            background-color: rgba(255, 0, 0, 0.5);
        }

        #penaltiesWeatherDiv {
            margin: 0;
            padding: 0;
        }

        #penaltiesTable {
            table-layout: auto;
            border-collapse: separate;
            border-spacing: 0;
            width: 200px;
            border: 1px solid #000;
        }

        #penaltiesTable td {
            padding: 2px 5px;
            border: none;
        }

        #penaltiesTable td:first-child {
            text-align: right;
            padding-right: 10px;
        }

        #penaltiesTable td:last-child {
            text-align: left;
            padding-left: 10px;
        }

        #lapTimeTable {
            width: 50px;
        }

        #weatherTable {
            width: 400px;
        }

        .table {
            background-color: transparent;
            border: 1px solid #444;
            color: white;
            padding: 20px;
            display: flex;
            justify-content: center;
            align-items: flex-start;
        }

        .highlighted-row {
            border: 2px solid;
            border-image: linear-gradient(to right, #4CAF50, #2196F3);
            border-image-slice: 1;
        }

        table {
            width: 100%;
            border-collapse: collapse;
        }

        th,
        td {
            border: 1px solid #555;
            padding: 10px;
            text-align: center;
        }

    </style>
</head>

<body>
    <div class="container">
        <div id="carTelemetry" class="graph-container">
            <div id="graphSteeringDiv">
                <div id="steeringDiv">
                    <div id="steeringIndicator"></div>
                </div>
                <div id="graphDiv" class="graph">
                    <canvas id="graphCanvas"></canvas>
                </div>
            </div>
            <div id="throttleBrakeDiv">
                <div id="throttleBar" class="bar"></div>
                <div id="brakeBar" class="bar"></div>
            </div>
        </div>
        <div id="tyreWearDiv" class="table">
            <table id="tyreWearTable">
                <tr>
                    <th>Lap</th>
                    <th>FL</th>
                    <th>FR</th>
                    <th>RL</th>
                    <th>RR</th>
                </tr>
            </table>
        </div>
        <div id="lapTimeDiv" class="table">
            <table id="lapTimeTable">
            </table>
        </div>
        <div id="penaltiesWeatherDiv" class="table">
            <table id="penaltiesTable">
                <tr>
                    <td>Penalties</td>
                    <td id="penaltiesValue">+30 sec</td>
                </tr>
                <tr>
                    <td>CCW</td>
                    <td id="ccwValue">15</td>
                </tr>
                <tr>
                    <td>Other Warn</td>
                    <td id="otherWarnValue">12</td>
                </tr>
                <tr>
                    <td>DT</td>
                    <td id="dtValue">2</td>
                </tr>
                <tr>
                    <td>SG</td>
                    <td id="sgValue">3</td>
                </tr>
<<<<<<< HEAD
=======
                <tr id="collisionsRow">
                    <td>Collisions</td>
                    <td id="collisionsValue">0</td>
>>>>>>> 729e431d
                <tr>
                    <td>Speed Trap</td>
                    <td id="speedTrapValue">1.0 kmph</td>
                </tr>
            </table>
            <table id="weatherTable">
                <tr>
                    <th>Time offset</td>
                    <th>Rain Probability</th>
                    <th>Weather</th>
                </tr>
            </table>
        </div>
    </div>

    <script>
        function formatFloatWithTwoDecimals(floatNumber) {
            if (typeof floatNumber !== 'number' || isNaN(floatNumber)) {
                console.error('Invalid input. Please provide a valid number.');
                return null;
            }

            return floatNumber.toFixed(2);
        }

        let carGraph;

        function initializeGraph() {
            const ctx = document.getElementById('graphCanvas').getContext('2d');
            const initialDataPoints = 10;
            const now = Date.now();

            const data = {
                datasets: [
                    {
                        label: 'Throttle',
                        borderColor: 'green',
                        backgroundColor: 'rgba(0, 255, 0, 0)',
                        fill: false,
                        pointRadius: 0,
                        pointHoverRadius: 0,
                        borderWidth: 3,
                        data: Array.from({ length: initialDataPoints }, (_, i) => ({
                            x: now - (initialDataPoints - i) * 1000,
                            y: 0
                        }))
                    },
                    {
                        label: 'Brake',
                        borderColor: 'red',
                        backgroundColor: 'rgba(255, 0, 0, 0)',
                        fill: false,
                        pointRadius: 0,
                        pointHoverRadius: 0,
                        borderWidth: 3,
                        data: Array.from({ length: initialDataPoints }, (_, i) => ({
                            x: now - (initialDataPoints - i) * 1000,
                            y: 0
                        }))
                    },
                    {
                        label: 'Brake',
                        borderColor: 'blue',
                        backgroundColor: 'rgba(0, 0, 255, 0)',
                        fill: false,
                        pointRadius: 0,
                        pointHoverRadius: 0,
                        borderWidth: 3,
                        data: Array.from({ length: initialDataPoints }, (_, i) => ({
                            x: now - (initialDataPoints - i) * 1000,
                            y: 0
                        }))
                    }
                ]
            };

            const config = {
                type: 'line',
                data: data,
                options: {
                    responsive: true,
                    maintainAspectRatio: false,
                    animation: {
                        duration: 0
                    },
                    scales: {
                        x: {
                            type: 'realtime',
                            realtime: {
                                delay: 0,
                                onRefresh: function (chart) {
                                }
                            },
                            grid: {
                                display: false
                            },
                            ticks: {
                                display: false
                            }
                        },
                        y: {
                            beginAtZero: true,
                            max: 105,
                            min: 0,
                            grid: {
                                display: false
                            },
                            ticks: {
                                display: false
                            }
                        }
                    },
                    plugins: {
                        legend: {
                            display: false
                        }
                    }
                }
            };

            carGraph = new Chart(ctx, config);
        }

        function updateCarTelemetryOverlay(carTelemetryData) {

            function transformSteeringInput(input, inputMin, inputMax, outputMin, outputMax) {

                // Perform the linear transformation
                let slope = (outputMax - outputMin) / (inputMax - inputMin);
                let intercept = outputMin - slope * inputMin;

                // Calculate the transformed value
                let output = slope * input + intercept;

                return output;
            }

            const throttle = carTelemetryData["throttle"];
            const brake = carTelemetryData["brake"];
            const steering = carTelemetryData["steering"];
            const now = Date.now();
            carGraph.data.datasets[0].data.push({
                x: now,
                y: throttle
            });
            carGraph.data.datasets[1].data.push({
                x: now,
                y: brake
            });
            carGraph.data.datasets[2].data.push({
                x: now,
                y: transformSteeringInput(steering, -100.0, 100.0, 0.0, 100.0) // transform steering to 0 to 100 scale
            });
            carGraph.update('quiet');

            const throttleBar = document.getElementById('throttleBar');
            const brakeBar = document.getElementById('brakeBar');

            throttleBar.style.height = `${throttle}%`;
            brakeBar.style.height = `${brake}%`;

            // Update steering indicator position
            const steeringIndicator = document.getElementById('steeringIndicator');
            const steeringDiv = document.getElementById('steeringDiv');

            // Set the position of the steeringIndicator within the steeringDiv
            steeringIndicator.style.left = `${transformSteeringInput(steering, -100.0, 100.0, -48, 48)}%`;
        }

        function clearTable(tableElement, clearHeader = false) {
            const minTableRowsCount = clearHeader ? 0 : 1;

            while (tableElement.rows.length > minTableRowsCount) {
                tableElement.deleteRow(minTableRowsCount);
            }
        }

        function updateTyreWearTable(tyreWear) {
            const tyreWearTable = document.getElementById('tyreWearTable');
            clearTable(tyreWearTable, clearHeader = false);

            function addTyreWearRow(tyreWearTable, lapNumber, frontLeft, frontRight, rearLeft, rearRight, shouldHighlight) {
                const row = tyreWearTable.insertRow();

                const lapNumCell = row.insertCell(0);
                const flCell = row.insertCell(1);
                const frCell = row.insertCell(2);
                const rlCell = row.insertCell(3);
                const rrCell = row.insertCell(4);

                lapNumCell.innerHTML = lapNumber;
                flCell.innerHTML = formatFloatWithTwoDecimals(frontLeft) + "%";
                frCell.innerHTML = formatFloatWithTwoDecimals(frontRight) + "%";
                rlCell.innerHTML = formatFloatWithTwoDecimals(rearLeft) + "%";
                rrCell.innerHTML = formatFloatWithTwoDecimals(rearRight) + "%";

                if (shouldHighlight) {
                    row.classList.add('highlighted-row');
                }
            }

            const current = tyreWear['current'];
            if (current['lap-number'] !== 0) {
                addTyreWearRow(
                    tyreWearTable,
                    current['lap-number'],
                    current['front-left-wear'],
                    current['front-right-wear'],
                    current['rear-left-wear'],
                    current['rear-right-wear'],
                    false
                );

                let predictions = tyreWear['predictions'];
                const pitWindow = tyreWear['pit-window'];
                if (predictions.length >= 1 && predictions[0]['lap-number'] != current['lap-number']) {
                    predictions.forEach((prediction) => {

                        let shouldHighlight = false;
                        if (pitWindow !== null && prediction['lap-number'] === pitWindow) {
                            shouldHighlight = true;
                        }
                        addTyreWearRow(
                            tyreWearTable,
                            prediction['lap-number'],
                            prediction['front-left-wear'],
                            prediction['front-right-wear'],
                            prediction['rear-left-wear'],
                            prediction['rear-right-wear'],
                            shouldHighlight
                        );
                    });
                }
            }
        }

        function updateLapTimeTable(lapTimeHistory) {
            const lapTimeTable = document.getElementById('lapTimeTable');
            clearTable(lapTimeTable, clearHeader = true);
            if (lapTimeHistory === null) {
                return;
            }

            function addLapTimeRow(lapTimeTable, lapNumber, lapData, isFastest, compound) {
                function getValidTimeStr(timeMs, timeStr) {
                    if (timeMs === 0) {
                        return "---";
                    } else {
                        return timeStr;
                    }
                }

                const row = lapTimeTable.insertRow();
                const lapNumCell = row.insertCell(0);
                const lapTimeCell = row.insertCell(1);

                lapNumCell.innerHTML = lapNumber;
                lapTimeCell.innerHTML = getValidTimeStr(lapData["lap-time-in-ms"], lapData["lap-time-str"]);
            }

            const fastestLapNum = lapTimeHistory['fastest-lap-number'];
            const lapHistoryData = lapTimeHistory['lap-time-history-data'];
            const numRows = 5;

            let count = 0;
            for (i = lapHistoryData.length - 2; i >= 0 && count < numRows; i--, count++) {
                const lapNumber = i + 1;
                const lapData = lapHistoryData[i];
                const isFastest = (lapNumber === fastestLapNum);
                const compound = lapData["tyre-set-info"] !== null ? lapData["tyre-set-info"]["visual-tyre-compound"] : "";
                addLapTimeRow(
                    lapTimeTable,
                    lapNumber,
                    lapData,
                    isFastest,
                    compound);
            }
        }

<<<<<<< HEAD
        function updatePenaltiesStatsTable(stats) {
=======
        function updatePenaltiesStatsTable(stats, gameYear) {
>>>>>>> 729e431d
            const penaltiesCell = document.getElementById('penaltiesValue');
            const ccwCell = document.getElementById('ccwValue');
            const otherWarnCell = document.getElementById('otherWarnValue');
            const dtCell = document.getElementById('dtValue');
            const sgCell = document.getElementById('sgValue');
<<<<<<< HEAD
            const speedTrapCell = document.getElementById('speedTrapValue');

            if (penaltiesCell && ccwCell && otherWarnCell && dtCell && sgCell && speedTrapCell) {
=======
            const collisionsCell = document.getElementById('collisionsValue');
            const speedTrapCell = document.getElementById('speedTrapValue');

            if (penaltiesCell && ccwCell && otherWarnCell && dtCell && sgCell && collisionsCell && speedTrapCell) {
>>>>>>> 729e431d
                penaltiesCell.innerText = stats["time-penalties"];
                ccwCell.innerText = stats["corner-cutting-warnings"];
                otherWarnCell.innerText = stats["total-warnings"] - stats["corner-cutting-warnings"];
                dtCell.innerText = stats["unserved-drive-through-pens"];
                sgCell.innerText = stats["unserved-stop-go-pens"];
<<<<<<< HEAD
=======
                collisionsCell.innerText = stats["num-collisions"];
>>>>>>> 729e431d
                speedTrapCell.innerText = ((stats["speed-trap-record"] != null) ?
                    (formatFloatWithTwoDecimals(stats["speed-trap-record"]) + ' kmph') : ('N/A'));
            } else {
                console.error('One or more penalty table cells are not found in the DOM.');
            }

            if (gameYear == 23) {
                const collisionsRow = document.getElementById('collisionsRow');
                collisionsRow.style.display = 'none';
            }
        }

        function updateWeatherTable(weatherForecastSamples) {
            const weatherTable = document.getElementById('weatherTable');
            function addWeatherForecastSampleRow(weatherTable, timeOffset, rainProbability, weatherType) {
                const row = weatherTable.insertRow();
                const timeOffsetCell = row.insertCell(0);
                const rainProbabilityCell = row.insertCell(1);
                const weatherTypeCell = row.insertCell(2);

                timeOffsetCell.innerText = timeOffset + ' min';
                rainProbabilityCell.innerText = rainProbability + "%";
                weatherTypeCell.innerText = weatherType;
            }

            clearTable(weatherTable, clearHeader = false);
            const maxWeatherSamples = 5;
            for (let i = 0, count = 0; i < weatherForecastSamples.length && count < maxWeatherSamples; i++, count++) {
                const sample = weatherForecastSamples[i];
                addWeatherForecastSampleRow(
                    weatherTable,
                    sample['time-offset'],
                    sample['rain-probability'],
                    sample['weather']
                );
            }
        }

        initializeGraph();

        const socket = io();

        socket.on('player-overlay-update', function (data) {
            updateTyreWearTable(data["tyre-wear"]);
            updateCarTelemetryOverlay(data["car-telemetry"]);
<<<<<<< HEAD
            updatePenaltiesStatsTable(data["penalties-and-stats"]);
=======
            updatePenaltiesStatsTable(data["penalties-and-stats"], data["f1-game-year"]);
>>>>>>> 729e431d
            updateLapTimeTable(data["lap-time-history"]);
            updateWeatherTable(data["weather-forecast-samples"]);
        });
    </script>
</body>

</html><|MERGE_RESOLUTION|>--- conflicted
+++ resolved
@@ -214,12 +214,9 @@
                     <td>SG</td>
                     <td id="sgValue">3</td>
                 </tr>
-<<<<<<< HEAD
-=======
                 <tr id="collisionsRow">
                     <td>Collisions</td>
                     <td id="collisionsValue">0</td>
->>>>>>> 729e431d
                 <tr>
                     <td>Speed Trap</td>
                     <td id="speedTrapValue">1.0 kmph</td>
@@ -499,35 +496,22 @@
             }
         }
 
-<<<<<<< HEAD
-        function updatePenaltiesStatsTable(stats) {
-=======
         function updatePenaltiesStatsTable(stats, gameYear) {
->>>>>>> 729e431d
             const penaltiesCell = document.getElementById('penaltiesValue');
             const ccwCell = document.getElementById('ccwValue');
             const otherWarnCell = document.getElementById('otherWarnValue');
             const dtCell = document.getElementById('dtValue');
             const sgCell = document.getElementById('sgValue');
-<<<<<<< HEAD
-            const speedTrapCell = document.getElementById('speedTrapValue');
-
-            if (penaltiesCell && ccwCell && otherWarnCell && dtCell && sgCell && speedTrapCell) {
-=======
             const collisionsCell = document.getElementById('collisionsValue');
             const speedTrapCell = document.getElementById('speedTrapValue');
 
             if (penaltiesCell && ccwCell && otherWarnCell && dtCell && sgCell && collisionsCell && speedTrapCell) {
->>>>>>> 729e431d
                 penaltiesCell.innerText = stats["time-penalties"];
                 ccwCell.innerText = stats["corner-cutting-warnings"];
                 otherWarnCell.innerText = stats["total-warnings"] - stats["corner-cutting-warnings"];
                 dtCell.innerText = stats["unserved-drive-through-pens"];
                 sgCell.innerText = stats["unserved-stop-go-pens"];
-<<<<<<< HEAD
-=======
                 collisionsCell.innerText = stats["num-collisions"];
->>>>>>> 729e431d
                 speedTrapCell.innerText = ((stats["speed-trap-record"] != null) ?
                     (formatFloatWithTwoDecimals(stats["speed-trap-record"]) + ' kmph') : ('N/A'));
             } else {
@@ -573,11 +557,7 @@
         socket.on('player-overlay-update', function (data) {
             updateTyreWearTable(data["tyre-wear"]);
             updateCarTelemetryOverlay(data["car-telemetry"]);
-<<<<<<< HEAD
-            updatePenaltiesStatsTable(data["penalties-and-stats"]);
-=======
             updatePenaltiesStatsTable(data["penalties-and-stats"], data["f1-game-year"]);
->>>>>>> 729e431d
             updateLapTimeTable(data["lap-time-history"]);
             updateWeatherTable(data["weather-forecast-samples"]);
         });
