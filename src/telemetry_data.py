
# MIT License
#
# Copyright (c) [2024] [Ashwin Natarajan]
#
# Permission is hereby granted, free of charge, to any person obtaining a copy
# of this software and associated documentation files (the "Software"), to deal
# in the Software without restriction, including without limitation the rights
# to use, copy, modify, merge, publish, distribute, sublicense, and/or sell
# copies of the Software, and to permit persons to whom the Software is
# furnished to do so, subject to the following conditions:
#
# The above copyright notice and this permission notice shall be included in all
# copies or substantial portions of the Software.
#
# THE SOFTWARE IS PROVIDED "AS IS", WITHOUT WARRANTY OF ANY KIND, EXPRESS OR
# IMPLIED, INCLUDING BUT NOT LIMITED TO THE WARRANTIES OF MERCHANTABILITY,
# FITNESS FOR A PARTICULAR PURPOSE AND NONINFRINGEMENT. IN NO EVENT SHALL THE
# AUTHORS OR COPYRIGHT HOLDERS BE LIABLE FOR ANY CLAIM, DAMAGES OR OTHER
# LIABILITY, WHETHER IN AN ACTION OF CONTRACT, TORT OR OTHERWISE, ARISING FROM,
# OUT OF OR IN CONNECTION WITH THE SOFTWARE OR THE USE OR OTHER DEALINGS IN THE
# SOFTWARE.

# -------------------------------------- IMPORTS -----------------------------------------------------------------------

import threading
import copy
from typing import Optional, Generator, Tuple, List, Dict, Any
from collections import OrderedDict
import logging
from lib.f1_types import PacketSessionData, PacketLapData, LapData, CarTelemetryData, ParticipantData, \
    PacketEventData, PacketParticipantsData, PacketCarTelemetryData, PacketCarStatusData, FinalClassificationData, \
    PacketFinalClassificationData, PacketCarDamageData, PacketSessionHistoryData, ResultStatus, PacketTyreSetsData, \
<<<<<<< HEAD
    F1Utils, WeatherForecastSample, CarDamageData, CarStatusData, TrackID, ActualTyreCompound, VisualTyreCompound
=======
    F1Utils, WeatherForecastSample, CarDamageData, CarStatusData, TrackID, ActualTyreCompound, VisualTyreCompound, \
    SafetyCarType, TelemetrySetting
>>>>>>> 573d396a
from lib.race_analyzer import getFastestTimesJson, getTyreStintRecordsDict
from lib.overtake_analyzer import OvertakeRecord
from lib.tyre_wear_extrapolator import TyreWearExtrapolator, TyreWearPerLap

# -------------------------------------- CLASS DEFINITIONS -------------------------------------------------------------

class GlobalData:
    """
    Class that stores global race data.

    Attributes:
         - m_circuit (str): The current circuit name
         - m_event_type (str): The current event type
         - m_track_temp (int): The current track temperature
         - m_air_temp (int): The current air temperature
         - m_total_laps (int): The total number of laps in the current event
         - m_safety_car_status (SafetyCarStatus): Current safety car status enum
         - m_is_spectating (bool): Whether the user is currently spectating
         - m_spectator_car_index (int): Which car the user is spectating
         - m_weather_forecast_samples (List[WeatherForecastSample]): The list of weather forecast samples
         - m_pit_speed_limit (int): The Pit Lane speed limit (in kmph)
         - m_packet_final_classification (PacketFinalClassificationData): The final classification packet
         - m_packet_session (PacketSessionData): Copy of the last saved session packet
         - m_game_year (int): The current game year
    """

    def __init__(self):
        """
        Init the GlobalData object fields to None
        """

        self.m_circuit : Optional[str] = None
        self.m_event_type : Optional[str] = None
        self.m_track_temp : Optional[int] = None
        self.m_air_temp : Optional[int] = None
        self.m_total_laps : Optional[int] = None
        self.m_safety_car_status : Optional[SafetyCarType] = None
        self.m_is_spectating : Optional[bool] = None
        self.m_spectator_car_index : Optional[int] = None
        self.m_weather_forecast_samples : Optional[List[WeatherForecastSample]] = None
        self.m_pit_speed_limit : Optional[int] = None
        self.m_packet_session: Optional[PacketSessionData] = None
        self.m_packet_final_classification : Optional[PacketFinalClassificationData] = None
        self.m_game_year : Optional[int] = None

    def __str__(self) -> str:
        """Dump the GlobalData object to a readable string

        Returns:
            str: Readable string
        """
        return (
            f"GlobalData(m_circuit={self.m_circuit}, "
            f"m_event_type={self.m_event_type}, "
            f"m_track_temp={self.m_track_temp}, "
            f"m_air_temp={self.m_air_temp}, "
            f"m_total_laps={self.m_total_laps}, "
            f"m_safety_car_status={str(self.m_safety_car_status)}, "
            f"m_is_spectating={str(self.m_is_spectating)}"
            f"m_spectator_car_index={str(self.m_spectator_car_index)}, "
            f"m_weather_forecast_samples={str(self.m_weather_forecast_samples)}, "
            f"m_pit_speed_limit={str(self.m_pit_speed_limit)}, "
            f"m_packet_final_classification={str(self.m_packet_final_classification)}")

    def clear(self) -> None:
        """
        Clear the objects contents.
        """

        self.m_circuit = None
        self.m_event_type = None
        self.m_track_temp = None
        self.m_air_temp = None
        self.m_total_laps = None
        self.m_safety_car_status = None
        self.m_is_spectating = None
        self.m_spectator_car_index = None
        self.m_weather_forecast_samples = None
        self.m_pit_speed_limit = None
        self.m_packet_final_classification = None
        self.m_packet_session = None
        self.m_game_year = None

    def processSessionUpdate(self, packet: PacketSessionData) -> bool:
        """Populates the fields from the session data packet
        Args:
            packet (PacketSessionData): The incoming session update packet

        Returns:
            bool - True if all data needs to be reset
        """

        ret_status = False
        if self.m_packet_session and (packet.m_header.m_sessionUID != self.m_packet_session.m_header.m_sessionUID):
            ret_status = True

        self.m_circuit = str(packet.m_trackId)
        self.m_track_temp = packet.m_trackTemperature
        self.m_air_temp = packet.m_airTemperature
        self.m_event_type = str(packet.m_sessionType)
        self.m_event_type = str(packet.m_sessionType)
        self.m_weather_forecast_samples = packet.m_weatherForecastSamples
        self.m_weather_forecast_samples = packet.m_weatherForecastSamples
        self.m_pit_speed_limit = packet.m_pitSpeedLimit
        self.m_pit_speed_limit = packet.m_pitSpeedLimit
        self.m_total_laps = packet.m_totalLaps
        self.m_packet_session = packet
        self.m_is_spectating = packet.m_isSpectating
        self.m_game_year = packet.m_header.m_gameYear
        return ret_status

class DataPerDriver:
    """
    Class that models the data stored per race driver.

    Attributes:
        m_position (Optional[int]): The current position of the driver in the race.
        m_name (Optional[str]): The name of the driver.
        m_team (Optional[str]): The team to which the driver belongs.
        m_delta_to_car_in_front (Optional[str]): The time difference between the driver and the car in front.
        m_delta_to_leader (Optional[str]): The time difference to the race leader.
        m_ers_perc (Optional[float]): The percentage of ERS (Energy Recovery System) remaining.
        m_best_lap (Optional[str]): The best lap time achieved by the driver.
        m_last_lap (Optional[str]): The time taken for the last lap completed by the driver.
        m_tyre_wear (Optional[float]): The level of wear on the driver's tires.
        m_is_player (Optional[bool]): Indicates whether the driver is the player.
        m_current_lap (Optional[int]): The current lap the driver is on.
        m_penalties (Optional[str]): Penalties accumulated by the driver.
        m_tyre_age (Optional[int]): The age of the driver's current set of tires.
        m_tyre_compound_type (Optional[str]): The type of tire compound being used by the driver.
        m_tyre_surface_temp (Optional[float]): The surface temperature of the driver's tires.
        m_tyre_inner_temp (Optional[float]): The inner temperature of the driver's tires.
        m_is_pitting (Optional[bool]): Indicates whether the driver is currently in the pit lane.
        m_drs_activated (Optional[bool]): Indicates whether the DRS (Drag Reduction System) is activated for the driver.
        m_drs_allowed (Optional[bool]): Indicates whether DRS is allowed for the driver.
        m_drs_distance (Optional[int]): The distance to the car in front for DRS activation.
        m_num_pitstops (Optional[int]): The number of pitstops made by the driver.
        m_dnf_status_code (Optional[str]): Status code indicating if the driver did not finish the race.
        m_tyre_life_remaining_laps (Optional[int]): The remaining laps the tires are expected to last.
        m_telemetry_restrictions (Optional[TelemetrySetting]):
            Telemetry settings indicating the level of data available for the driver.
        m_tyre_set_history (List[DataPerDriver.TyreSetHistoryEntry]):
            List of TyreSetHistoryEntry objects, representing the driver's tire set history.
        m_tyre_wear_extrapolator (TyreWearExtrapolator): Predicts the tyre wear for upcoming laps
        m_curr_lap_sc_status (SafetyCarStatus): The current lap's safety car status
        m_fuel_load_kg (float): The current fuel load (in kg)
        m_fuel_laps_remaining (float): Number of laps remaining with current fuel load
        m_fl_wing_damage (int): Left front wing damage
        m_fr_wing_damage (int): Right front wing damage
        m_rear_wing_damage (int): Rear wing damage

        m_packet_lap_data (Optional[LapData]): Copy of LapData packet for the driver.
        m_packet_participant_data (Optional[ParticipantData]): Copy of ParticipantData packet for the driver.
        m_packet_car_telemetry (Optional[CarTelemetryData]): Copy of CarTelemetryData packet for the driver.
        m_packet_car_status (Optional[CarStatusData]): Copy of CarStatusData packet for the driver.
        m_packet_car_damage (Optional[CarDamageData]): Copy of CarDamageData packet for the driver.
        m_packet_session_history (Optional[PacketSessionHistoryData]):
            Copy of PacketSessionHistoryData packet for the driver.
        m_packet_tyre_sets (Optional[PacketTyreSetsData]): Copy of PacketTyreSetsData packet for the driver.
        m_packet_final_classification (Optional[FinalClassificationData]):
            Copy of FinalClassificationData packet for the driver.
    """

    class TyreSetInfo:
        """
        Class that models the data describing a tyre set.

        Attributes:
            m_actual_tyre_compound (ActualTyreCompound): The actual compound of the tyre.
            m_visual_tyre_compound (VisualTyreCompound): The visual compound of the tyre.
            m_tyre_set_id (int): The ID of the tyre set.
            m_tyre_age_laps (int): The age of the tyre in laps.
        """
        def __init__(self,
                     actual_tyre_compound: ActualTyreCompound,
                     visual_tyre_compound: VisualTyreCompound,
                     tyre_set_id: int,
                     tyre_age_laps: int):

            self.m_actual_tyre_compound = actual_tyre_compound
            self.m_visual_tyre_compound = visual_tyre_compound
            self.m_tyre_set_id = tyre_set_id
            self.m_tyre_age_laps = tyre_age_laps

        def toJSON(self) -> Dict[str, Any]:
            """Get the JSON representation of this object

            Returns:
                Dict[str, Any]: The JSON representation
            """
            return {
                'actual-tyre-compound': str(self.m_actual_tyre_compound),
                'visual-tyre-compound': str(self.m_visual_tyre_compound),
                'tyre-set-id': self.m_tyre_set_id,
                'tyre-age-laps': self.m_tyre_age_laps
            }

        def __repr__(self) -> str:
            """
            Returns a string representation of the object suitable for debugging.
            """
            return f"TyreSetInfo(actual_tyre_compound={str(self.m_actual_tyre_compound)}, " \
                f"visual_tyre_compound={str(self.m_visual_tyre_compound)}, " \
                f"tyre_set_id={self.m_tyre_set_id}, " \
                f"tyre_age_laps={self.m_tyre_age_laps})"

        def __str__(self) -> str:
            """
            Returns a string representation of the object suitable for end-users.
            """
            return f"Tyre Set ID: {self.m_tyre_set_id}, " \
                f"Actual Compound: {str(self.m_actual_tyre_compound)}, " \
                f"Visual Compound: {str(self.m_visual_tyre_compound)}, " \
                f"Tyre Age (laps): {self.m_tyre_age_laps}"

    class TyreSetHistoryEntry:
        """
        Class that models the data stored per entry in the tyre set history list.

        Attributes:
            m_start_lap (int): The lap at which the tire set was fitted.
            m_fitted_index (int): The index representing the fitted tire set.
            m_tyre_set_key (Optional[str]): The key of the fitted tire set.
            m_end_lap (Optional[int]): The lap at which the tire set was removed.
                                            Must be set using the _computeTyreStintEndLaps method
            m_tyre_wear_history (List[TyreWearPerLap]): The list of tyre wears for the fitted tire set.
        """

        def __init__(self,
                     start_lap: int,
                     index: int,
                     tyre_set_key: Optional[str] = None,
                     initial_tyre_wear: Optional[TyreWearPerLap] = None):
            """Initialize the TyreSetHistoryEntry object. The m_end_lap attribute will be set to None

            Args:
                start_lap (int): The lap at which the tire set was fitted.
                index (int): The index representing the fitted tire set.
                initial_tyre_wear (TyreWearPerLap): The starting tyre wear for this set (can be non 0 in case of reuse)
            """
            self.m_start_lap : int                          = start_lap
            self.m_fitted_index : int                       = index
            self.m_tyre_set_key : Optional[str]             = tyre_set_key
            self.m_end_lap : int                            = None
            if initial_tyre_wear:
                self.m_tyre_wear_history : List[TyreWearPerLap] = [initial_tyre_wear]
            else:
                self.m_tyre_wear_history : List[TyreWearPerLap] = []

        def getTyreWearJSONList(self):
            """Dump this object into JSON

            Returns:
                List[Dict[str, Any]]: The JSON dump
            """

            return [entry.toJSON() for entry in self.m_tyre_wear_history]

    class PerLapHistoryEntry:
        """
        Class that captures one lap's backup data

        Attributes:
            m_car_damage_packet (CarDamageData): The Car damage packet
            m_car_status_packet (CarStatusData): The Car Status packet
            m_tyre_sets_packet (Optional[PacketTyreSetsData]): The Tyre Sets packet
            m_sc_status (PacketSessionData.SafetyCarStatus): The lap's safety car status
        """

        def __init__(self,
                     car_damage : CarDamageData,
                     car_status : CarStatusData,
<<<<<<< HEAD
                     sc_status  : PacketSessionData.SafetyCarStatus,
=======
                     sc_status  : SafetyCarType,
>>>>>>> 573d396a
                     tyre_sets  : PacketTyreSetsData):
            """Init the backup entry object

            Args:
                car_damage (CarDamageData): The Car damage packet
                car_status (CarStatusData): The Car Status packet
                sc_status (PacketSessionData.SafetyCarStatus): The lap's safety car status
                tyre_sets (PacketTyreSetsData): The Tyre Sets packet
            """

            self.m_car_damage_packet: Optional[CarDamageData] = car_damage
            self.m_car_status_packet: Optional[CarStatusData] = car_status
            self.m_sc_status: Optional[PacketSessionData.SafetyCarStatus] = sc_status
            self.m_tyre_sets_packet: Optional[PacketTyreSetsData] = tyre_sets

        def toJSON(self, lap_number : int) -> Dict[str, Any]:
            """Dump this object into JSON

            Args:
                lap_number (int): The lap number corresponding to this history item

            Returns:
                Dict[str, Any]: The JSON dump
            """

            return {
                "lap-number" : lap_number,
                "car-damage-data" : self.m_car_damage_packet.toJSON() if self.m_car_damage_packet else None,
                "car-status-data" : self.m_car_status_packet.toJSON() if self.m_car_status_packet else None,
                "safety-car-status" : self.m_sc_status if self.m_sc_status else None,
                "tyre-sets-data" : self.m_tyre_sets_packet.toJSON() if self.m_tyre_sets_packet else None
            }

    def __init__(self, total_laps):
        """
        Init the data per driver fields
        """

        self.m_position: Optional[int] = None
        self.m_name: Optional[str] = None
        self.m_team: Optional[str] = None
        self.m_delta_to_car_in_front: Optional[int] = None
        self.m_delta_to_leader: Optional[int] = None
        self.m_ers_perc: Optional[float] = None
        self.m_best_lap_str: Optional[str] = None
        self.m_best_lap_ms: Optional[str] = None
        self.m_last_lap: Optional[str] = None
        self.m_tyre_wear: Optional[float] = None
        self.m_is_player: Optional[bool] = None
        self.m_current_lap: Optional[int] = None
        self.m_penalties: Optional[str] = None
        self.m_tyre_age: Optional[int] = None
        self.m_tyre_compound_type: Optional[str] = None
        self.m_tyre_surface_temp: Optional[float] = None
        self.m_tyre_inner_temp: Optional[float] = None
        self.m_is_pitting: Optional[bool] = None
        self.m_drs_activated: Optional[bool] = None
        self.m_drs_allowed: Optional[bool] = None
        self.m_drs_distance: Optional[int] = None
        self.m_num_pitstops: Optional[int] = None
        self.m_dnf_status_code: Optional[str] = None
        self.m_tyre_life_remaining_laps: Optional[int] = None
        self.m_telemetry_restrictions: Optional[TelemetrySetting] = None
        self.m_tyre_set_history: List[DataPerDriver.TyreSetHistoryEntry] = []
        self.m_tyre_wear_extrapolator: TyreWearExtrapolator = TyreWearExtrapolator([], total_laps=total_laps)
        self.m_curr_lap_sc_status: Optional[SafetyCarType] = None
        self.m_fuel_load_kg: Optional[float] = None
        self.m_fuel_laps_remaining: Optional[float] = None
        self.m_fl_wing_damage: Optional[int] = None
        self.m_fr_wing_damage: Optional[int] = None
        self.m_rear_wing_damage: Optional[int] = None

        # packet copies
        self.m_packet_lap_data: Optional[LapData] = None
        self.m_packet_particpant_data: Optional[ParticipantData] = None
        self.m_packet_car_telemetry: Optional[CarTelemetryData] = None
        self.m_packet_car_status: Optional[CarStatusData] = None
        self.m_packet_car_damage: Optional[CarDamageData] = None
        self.m_packet_session_history: Optional[PacketSessionHistoryData] = None
        self.m_packet_tyre_sets: Optional[PacketTyreSetsData] = None
        self.m_packet_final_classification: Optional[FinalClassificationData] = None

        # Per lap backup
        self.m_per_lap_backups: Dict[int, DataPerDriver.PerLapHistoryEntry] = {}

    def toJSON(self,
               index: Optional[int] = None,
               include_tyre_wear_prediction : Optional[bool] = False,
               selected_pit_stop_lap : Optional[int] = None) -> Dict[str, Any]:
        """Get a JSON representation of this DataPerDriver object

        Args:
            index (int): The index number. Defaults to None.
            include_tyre_wear_prediction (Optional[bool]): Whether to include the tyre wear prediction
            selected_pit_stop_lap (Optional[int]): The lap number of the selected pit stop

        Returns:
            Dict[str, Any]: The JSON dict
        """
        final_json = {}

        # Add the primary data
        if index is not None:
            final_json["index"] = index
        final_json["is-player"] = self.m_is_player
        final_json["driver-name"] = self.m_name
        final_json["track-position"] = self.m_position
        final_json["telemetry-settings"] = str(self.m_telemetry_restrictions)

        # Insert packet copies if available
        if self.m_packet_car_damage:
            final_json["car-damage"] = self.m_packet_car_damage.toJSON()
        if self.m_packet_car_status:
            final_json["car-status"] = self.m_packet_car_status.toJSON()
        if self.m_packet_particpant_data:
            final_json["participant-data"] = self.m_packet_particpant_data.toJSON()
        if self.m_packet_tyre_sets:
            final_json["tyre-sets"] = self.m_packet_tyre_sets.toJSON()
        if self.m_packet_session_history:
            final_json["session-history"] = self.m_packet_session_history.toJSON()
        if self.m_packet_final_classification:
            final_json["final-classification"] = self.m_packet_final_classification.toJSON()
        if self.m_packet_lap_data:
            final_json["lap-data"] = self.m_packet_lap_data.toJSON()

        # Insert the tyre set history
        self._computeTyreStintEndLaps()
        final_json["tyre-set-history"]= self._getTyreSetHistoryJSON()

        # Insert the per lap backup
        final_json["per-lap-info"] = []
        for lap_number, backup_entry in self._getNextLapBackup():
            final_json["per-lap-info"].append(backup_entry.toJSON(lap_number))

        if include_tyre_wear_prediction:
            if self.m_tyre_wear_extrapolator.isDataSufficient():
                final_json["tyre-wear-predictions"] = {
                    "status" : True,
                    "desc" : "Data is sufficient for extrapolation",
                    "predictions": [item.toJSON() for item in self.m_tyre_wear_extrapolator.predicted_tyre_wear],
                    "selected-pit-stop-lap": selected_pit_stop_lap
                }
            else:
                final_json["tyre-wear-predictions"] = {
                    "status" : False,
                    "desc" : "Insufficient data for extrapolation"
                }

        # Return this fully prepped JSON
        return final_json

    def getTyrePredictionsJSONList(self, next_pit_window: Optional[int] = None) -> List[Dict[str, Any]]:
        """Get a JSON list with the tyre wear predictions

        Args:
            next_pit_window (Optional[int], optional): The next pit window lap number.
                If None, then returns the predictions for final lap and half way through between current and final lap

        Returns:
            List[Dict[str, Any]]: List of JSON objects, each containing tyre wear predictions for a specific lap
        """

        if self.m_tyre_wear_extrapolator.isDataSufficient() and (self.m_tyre_wear_extrapolator.remaining_laps > 0):
            predictions_list = []

            # Input sanitization
            if next_pit_window is None or (next_pit_window == 0) or (next_pit_window < self.m_current_lap):
                # Lets return the lap midway between current lap and final lap
                next_pit_window = (self.m_current_lap + self.m_tyre_wear_extrapolator.total_laps) // 2

            # NOTE: Flashbacks or delayed telemetry starts can cause the prediction to not be available.
            # This happens in the last lap
            if next_pit_window == self.m_tyre_wear_extrapolator.total_laps:
                # We are already in the final lap, so return the final prediction
                predicted_tyre_wear = self.m_tyre_wear_extrapolator.getTyreWearPrediction()
                if predicted_tyre_wear:
                    predictions_list.append(predicted_tyre_wear.toJSON())
            else:

                # Add prediction for next window if available
                pit_lap_prediction = self.m_tyre_wear_extrapolator.getTyreWearPrediction(next_pit_window)
                if pit_lap_prediction and next_pit_window:
                    predictions_list.append(pit_lap_prediction.toJSON())

                # Add final lap prediction if available
                final_lap_prediction = self.m_tyre_wear_extrapolator.getTyreWearPrediction()
                if final_lap_prediction:
                    predictions_list.append(final_lap_prediction.toJSON())
            return predictions_list
        # Data unavailable, return empty list
        return []

    def _getTyreSetHistoryJSON(self) -> List[Dict[str, Any]]:
        """Get the list of tyre sets used in JSON format

        Returns:
            JSON list: JSON list containing multiple JSON objects, each representing one set of tyres used, in order.
        """

        tyre_set_history = []
        for entry in self.m_tyre_set_history:
            is_index_valid = 0 < entry.m_fitted_index < len(self.m_packet_tyre_sets.m_tyreSetData)
            tyre_set_history.append({
                'start-lap' : entry.m_start_lap,
                'end-lap' : entry.m_end_lap,
                'stint-length' : (entry.m_end_lap+1-entry.m_start_lap),
                'fitted-index' : entry.m_fitted_index,
                'tyre-set-data' : self.m_packet_tyre_sets.m_tyreSetData[entry.m_fitted_index].toJSON() \
                                    if is_index_valid else None,
                'tyre-wear-history' : entry.getTyreWearJSONList(),
                'tyre-set-key' : entry.m_tyre_set_key
            })
            # Overwrite the tyre sets wear to actual recent float value
            if (len(tyre_set_history[-1]['tyre-wear-history']) > 0) and (tyre_set_history[-1]['tyre-set-data']):
                tyre_set_history[-1]['tyre-set-data']['wear'] = tyre_set_history[-1]['tyre-wear-history'][-1]['average']

        return tyre_set_history

    def _getTyreWearHistoryJSON(self, start_lap : int, end_lap : int):
        """
        Generate JSON data for tyre wear history within specified lap range.

        Args:
            start_lap (int): The starting lap number.
            end_lap (int): The ending lap number.

        Returns:
            list: A list of dictionaries containing lap number and tyre wear data.
        """

        range_of_laps = range(start_lap, end_lap + 1)
        tyre_wear_history = []
        if start_lap == 1:
            tyre_wear_history.append({
                'lap-number': 0,
                'front-right-wear': self.m_per_lap_backups[0].m_car_damage_packet.m_tyresWear[F1Utils.INDEX_FRONT_RIGHT],
                'front-left-wear': self.m_per_lap_backups[0].m_car_damage_packet.m_tyresWear[F1Utils.INDEX_FRONT_LEFT],
                'rear-right-wear': self.m_per_lap_backups[0].m_car_damage_packet.m_tyresWear[F1Utils.INDEX_REAR_RIGHT],
                'rear-left-wear': self.m_per_lap_backups[0].m_car_damage_packet.m_tyresWear[F1Utils.INDEX_REAR_LEFT],
            })
        for lap_number in range_of_laps:
            if lap_number in self.m_per_lap_backups:
                car_damage_data = self.m_per_lap_backups[lap_number].m_car_damage_packet
                if car_damage_data:
                    tyre_wear_history.append({
                        'lap-number': lap_number,
                        'front-right-wear': car_damage_data.m_tyresWear[F1Utils.INDEX_FRONT_RIGHT],
                        'front-left-wear': car_damage_data.m_tyresWear[F1Utils.INDEX_FRONT_LEFT],
                        'rear-right-wear': car_damage_data.m_tyresWear[F1Utils.INDEX_REAR_RIGHT],
                        'rear-left-wear': car_damage_data.m_tyresWear[F1Utils.INDEX_REAR_LEFT],
                    })
                else:
                    logging.debug('car damage data not available for lap %d driver %s', lap_number, self.m_name)
            else:
                logging.debug('per lap backup not available for lap %d driver %s', lap_number, self.m_name)
        return tyre_wear_history

    def onLapChange(self,
        old_lap_number: int) -> None:
        """
        Perform backup for the given lap change.

        Args:
            old_lap_number (int): The old lap number.
        """

        # Check if the old lap number is already present in the backups (lap already processed)
        if old_lap_number in self.m_per_lap_backups:
            return

        # Store the backup data for the old lap
        self.m_per_lap_backups[old_lap_number] = DataPerDriver.PerLapHistoryEntry(
            car_damage=self.m_packet_car_damage,
            car_status=self.m_packet_car_status,
            sc_status=self.m_curr_lap_sc_status,
            tyre_sets=self.m_packet_tyre_sets
        )

        # Add the tyre wear data into the tyre stint history
        if (old_lap_number > 0) and (len(self.m_tyre_set_history) > 0):
            self.m_tyre_set_history[-1].m_tyre_wear_history.append(TyreWearPerLap(
                lap_number=old_lap_number,
                fl_tyre_wear=self.m_packet_car_damage.m_tyresWear[F1Utils.INDEX_FRONT_LEFT],
                fr_tyre_wear=self.m_packet_car_damage.m_tyresWear[F1Utils.INDEX_FRONT_RIGHT],
                rl_tyre_wear=self.m_packet_car_damage.m_tyresWear[F1Utils.INDEX_REAR_LEFT],
                rr_tyre_wear=self.m_packet_car_damage.m_tyresWear[F1Utils.INDEX_REAR_RIGHT],
                is_racing_lap=True,
                desc="end of lap " + str(old_lap_number) + " backup"
            ))

        # Add the tyre wear data into the extrapolator
        tyre_set_id = self._getCurrentTyreSetKey()
        if tyre_set_id:
            self.m_tyre_wear_extrapolator.updateDataLap(TyreWearPerLap(
                lap_number=old_lap_number,
                fl_tyre_wear=self.m_packet_car_damage.m_tyresWear[F1Utils.INDEX_FRONT_LEFT],
                fr_tyre_wear=self.m_packet_car_damage.m_tyresWear[F1Utils.INDEX_FRONT_RIGHT],
                rl_tyre_wear=self.m_packet_car_damage.m_tyresWear[F1Utils.INDEX_REAR_LEFT],
                rr_tyre_wear=self.m_packet_car_damage.m_tyresWear[F1Utils.INDEX_REAR_RIGHT],
                is_racing_lap=True,
                desc=tyre_set_id
            ))

    def isZerothLapBackupDataAvailable(self) -> bool:
        """
        Checks if zeroth lap backup data is available.

        Returns:
            bool - True if zeroth lap backup data is available
        """

        return bool(
            self.m_packet_car_damage and
            self.m_packet_car_status and
            self.m_packet_tyre_sets
        )


    def updateTyreSetData(self, fitted_index: int) -> None:
        """Update the current tyre set in the history list, if required.
               NOTE: The tyre history is ignored if the player has disabled telemetry

        Args:
            fitted_index (int): The fitted tyre set index
        """

        # fuck those anti telemetry cunts
        if self.m_telemetry_restrictions != TelemetrySetting.PUBLIC:
            return

        # This can happen if tyre sets packets arrives before lap data packet
        if self.m_current_lap is not None:
            fitted_tyre_set_key = self._getCurrentTyreSetKey()
            if len(self.m_tyre_set_history) == 0:
                if 0 in self.m_per_lap_backups:
                    # Start of race, enter the tyre wear data along with starting value
                    initial_tyre_wear = TyreWearPerLap(
                        lap_number=0,
                        fl_tyre_wear=self.m_per_lap_backups[0].m_car_damage_packet.m_tyresWear[F1Utils.INDEX_FRONT_LEFT],
                        fr_tyre_wear=self.m_per_lap_backups[0].m_car_damage_packet.m_tyresWear[F1Utils.INDEX_FRONT_RIGHT],
                        rl_tyre_wear=self.m_per_lap_backups[0].m_car_damage_packet.m_tyresWear[F1Utils.INDEX_REAR_LEFT],
                        rr_tyre_wear=self.m_per_lap_backups[0].m_car_damage_packet.m_tyresWear[F1Utils.INDEX_REAR_RIGHT],
                        is_racing_lap=True,
                        desc="end of zeroth lap data point"
                    )
                    self.m_tyre_set_history.append(DataPerDriver.TyreSetHistoryEntry(
                                                start_lap=self.m_current_lap,
                                                index=fitted_index,
                                                tyre_set_key=fitted_tyre_set_key,
                                                initial_tyre_wear=initial_tyre_wear,
                    ))
            elif fitted_index != self.m_tyre_set_history[-1].m_fitted_index:
                lap_number = self.m_current_lap - 1
                # create a new tyre set entry with initial data.
                initial_tyre_wear = TyreWearPerLap(
                    lap_number=lap_number,
                    fl_tyre_wear=self.m_packet_car_damage.m_tyresWear[F1Utils.INDEX_FRONT_LEFT],
                    fr_tyre_wear=self.m_packet_car_damage.m_tyresWear[F1Utils.INDEX_FRONT_RIGHT],
                    rl_tyre_wear=self.m_packet_car_damage.m_tyresWear[F1Utils.INDEX_REAR_LEFT],
                    rr_tyre_wear=self.m_packet_car_damage.m_tyresWear[F1Utils.INDEX_REAR_RIGHT],
                    is_racing_lap=True,
                    desc="tyre set change detected. key=" + str(fitted_tyre_set_key)
                )
                self.m_tyre_set_history.append(DataPerDriver.TyreSetHistoryEntry(
                                            start_lap=lap_number,
                                            index=fitted_index,
                                            tyre_set_key=fitted_tyre_set_key,
                                            initial_tyre_wear=initial_tyre_wear,
                ))

                # Tyre set change detected. clear the extrapolation data
                self.m_tyre_wear_extrapolator.clear()
                self.m_tyre_wear_extrapolator.updateDataLap(initial_tyre_wear)

    def _getCurrentTyreSetKey(self) -> Optional[str]:
        """Get the unique ID key for the currently equipped tyre set

        Returns:
            Optional[str]: The tyre set key
        """

        return self.m_packet_tyre_sets.getFittedTyreSetKey() if self.m_packet_tyre_sets else None

    def _getCurrentTyreSetID(self) -> Optional[int]:
        """Get the ID/index for the currently equipped tyre set

        Returns:
            Optional[int]: The tyre set ID
        """

        return self.m_packet_tyre_sets.m_fittedIdx if self.m_packet_tyre_sets else None

    def _getNextLapBackup(self) -> Generator[Tuple[int, PerLapHistoryEntry], None, None]:
        """
        Returns a generator for each lap's backup in order.

        Yields:
            Tuple[int, PerLapHistoryEntry]: Tuple containing lap number and backup data for each lap.
        """
        for lap_number in sorted(self.m_per_lap_backups.keys()):
            yield lap_number, self.m_per_lap_backups[lap_number]

    def _computeTyreStintEndLaps(self) -> None:
        """
        Compute the end lap number for each tyre stint
        """

        # Don't do any of this if we have no tyre stint history. Fuck those guys who have telemetry off
        if len(self.m_tyre_set_history) > 0:
            # self._cleanTyreStintHistory()
            for i in range(len(self.m_tyre_set_history) - 1):
                current_stint = self.m_tyre_set_history[i]
                next_stint = self.m_tyre_set_history[i + 1]
                current_stint.m_end_lap = next_stint.m_start_lap

            # For the last tyre stint, get end lap num from session history
            self.m_tyre_set_history[-1].m_end_lap = self.m_packet_session_history.m_numLaps

    def _cleanTyreStintHistory(self) -> None:
        """If consecutive entries with same start lap exist, only the last instance will be retained.
             Consecutive duplicate entries are created when the player spams flashback in the pit lane
        """

        # Clean the input list by removing all but the last occurrence of consecutive items with the same m_start_lap
        cleaned_tyre_set_history_list = []
        last_occurrence_dict = OrderedDict()

        for entry in self.m_tyre_set_history:
            last_occurrence_dict[entry.m_start_lap] = entry

        # Collect the last occurrences into the cleaned list
        for last_occurrence in last_occurrence_dict.values():
            cleaned_tyre_set_history_list.append(last_occurrence)

        # Update the history list
        self.m_tyre_set_history = cleaned_tyre_set_history_list

    def getTyreSetInfoAtLap(self, lap_num: Optional[int] = None) -> Optional[TyreSetInfo]:
        """Get the tyre set info at the specified lap number

        Args:
            lap_num (Optional[int]): The lap number. If None, uses current lap number

        Returns:
            Optional[TyreSetInfo]: The tyre set info. None if data not found or invalid lap num
        """

        if lap_num is None:
            lap_num = self.m_current_lap

        if lap_num == self.m_current_lap and self.m_packet_car_status:
            return DataPerDriver.TyreSetInfo(
                actual_tyre_compound=self.m_packet_car_status.m_actualTyreCompound,
                visual_tyre_compound=self.m_packet_car_status.m_visualTyreCompound,
                tyre_set_id=self._getCurrentTyreSetID(),
                tyre_age_laps=self.m_packet_car_status.m_tyresAgeLaps
            )
        if (lap_num < self.m_current_lap) and (lap_num in self.m_per_lap_backups):
            backup_at_lap       = self.m_per_lap_backups[lap_num]
            backup_car_status   = backup_at_lap.m_car_status_packet
            backup_tyre_sets    = backup_at_lap.m_tyre_sets_packet
            if not backup_car_status or not backup_tyre_sets:
                return None
            return DataPerDriver.TyreSetInfo(
                actual_tyre_compound=backup_car_status.m_actualTyreCompound,
                visual_tyre_compound=backup_car_status.m_visualTyreCompound,
                tyre_set_id=backup_tyre_sets.m_fittedIdx,
                tyre_age_laps=backup_car_status.m_tyresAgeLaps
            )

        return None


class DriverData:
    """
    Class that models the data for multiple race drivers.

    Attributes:
        m_driver_data (Dict[int, DataPerDriver]): Dictionary containing driver data indexed by driver ID.
        m_player_index (int): The index of the player driver.
        m_fastest_index (int): The index of the driver who achieved the fastest lap.
        m_num_active_cars (int): The number of active cars in the race.
        m_num_dnf_cars (int): The number of cars that did not finish the race.
        m_race_completed (bool): Indicates whether the race has been completed.
        m_final_json (Dict[str, Any]): Dictionary containing the final JSON data for the driver.
        m_total_laps (int): The total number of laps in this race
        m_ideal_pit_stop_window (int): The ideal pit stop window for the player, according to the selected strategy
        m_track_id (TrackID): The track ID of the event
        m_game_year (int): The game year
    """

    def __init__(self):
        """
        Initialize the DriverData object.
        """
        self.m_driver_data: Dict[int, DataPerDriver] = {}
        self.m_player_index: Optional[int] = None
        self.m_fastest_index: Optional[int] = None
        self.m_num_active_cars: Optional[int] = None
        self.m_num_dnf_cars: Optional[int] = None
        self.m_race_completed: Optional[bool] = None
        self.m_final_json: Dict[str, Any] = None
        self.m_is_player_dnf : Optional[bool] = None
        self.m_total_laps : Optional[int] = None
        self.m_ideal_pit_stop_window : Optional[int] = None
        self.m_track_id : Optional[TrackID] = None
        self.m_game_year : Optional[int] = None

    def clear(self) -> None:
        """Clear this object. Clears the m_driver_data list and sets everything else to None
        """
        self.m_driver_data.clear()
        self.m_player_index = None
        self.m_fastest_index = None
        self.m_num_active_cars = None
        self.m_num_dnf_cars = None
        self.m_race_completed = None
        self.m_final_json = None
        self.m_is_player_dnf = None
        self.m_total_laps = None
        self.m_ideal_pit_stop_window = None
        self.m_track_id = None
        self.m_game_year = None

    def setRaceOngoing(self) -> None:
        """
        Set the race as ongoing.
        """
        self.m_race_completed = False

    def setRaceCompleted(self) -> None:
        """
        Set the race as completed.
        """
        self.m_race_completed = True

    def getIndexByTrackPosition(self, track_position: int) -> Tuple[Optional[int], Optional[DataPerDriver]]:
        """
        Get the driver index and data based on the provided track position.

        Args:
            track_position(int): The track position to search for.

        Returns:
            Tuple[Optional[int], Optional[DataPerDriver]]: A tuple containing the driver index and corresponding
                DataPerDriver object if found; otherwise, (None, None).
        """
        for index, driver_data in self.m_driver_data.items():
            if driver_data.m_position == track_position:
                return index, copy.deepcopy(driver_data)
        return None, None

    def _getPenaltyString(self, penalties_sec: int, num_dt: int, num_sg: int) -> str:
        """Computes and returns a printable string capturing all penalties

        Args:
            penalties_sec (int): The time penalty in second
            num_dt (int): Number of drive through penalties
            num_sg (int): Number of stop/go penalties

        Returns:
            str: The penalty string
        """

        if penalties_sec == 0 and num_dt == 0 and num_sg == 0:
            return ""
        penalty_string = "("
        started_filling = False
        if penalties_sec > 0:
            penalty_string += "+" + str(penalties_sec) + " sec"
            started_filling = True
        if num_dt > 0:
            if started_filling:
                penalty_string += " + "
            penalty_string += str(num_dt) + "DT"
            started_filling = True
        if num_sg:
            if started_filling:
                penalty_string += " + "
            penalty_string += str(num_sg) + "SG"
        penalty_string += ")"
        return penalty_string

    def _getObjectByIndexCreate(self, index: int) -> DataPerDriver:
        """Looks up and retrieves the object at the specified index.
                If not found, creates the object, inserts into the dict and returns

        Args:
            index (int): The driver index

        Returns:
            DataPerDriver: The data object associated with the given index
        """

        # create index if not found
        if index not in self.m_driver_data:
            self.m_driver_data[index] = DataPerDriver(self.m_total_laps)
        return self.m_driver_data[index]

    def _recomputeFastestLap(self) -> None:
        """
        Recomputes the fastest lap and updates the necessary fields
        """

        self.m_fastest_index = None
        fastest_time_ms = 500000000000 # cant be slower than this, right?
        for index, driver_data in self.m_driver_data.items():
            if driver_data.m_best_lap_str is not None:
                if driver_data.m_best_lap_ms > 0 and driver_data.m_best_lap_ms < fastest_time_ms:
                    fastest_time_ms = driver_data.m_best_lap_ms
                    self.m_fastest_index = index

    def _shouldRecomputeFastestLap(self, driver_data: DataPerDriver) -> bool:
        """
        Check if the fastest lap needs to be recomputed based on a given driver's data.

        Args:
            driver_data (DataPerDriver): The data for the driver.

        Returns:
            bool: True if the fastest lap needs to be recomputed, False otherwise.
        """

        # False if no data is available
        if self.m_num_active_cars is None or self.m_num_active_cars == 0:
            return False

        # Driver data is not available
        if driver_data.m_best_lap_str is None:
            return False

        # True if fastest lap has not been determined yet
        if self.m_fastest_index is None:
            return True

        # Determine this guy's best lap
        driver_best_lap_ms = None
        if driver_data.m_packet_session_history:
            # First option, session history data
            best_lap_index: int = driver_data.m_packet_session_history.m_bestLapTimeLapNum - 1
            if 0 <= best_lap_index < len(driver_data.m_packet_session_history.m_lapHistoryData):
                if driver_data.m_packet_session_history.m_lapHistoryData[best_lap_index].isLapValid():
                    driver_best_lap_ms = \
                        driver_data.m_packet_session_history.m_lapHistoryData[best_lap_index].m_lapTimeInMS
        if driver_best_lap_ms is None:
            # Second option, from the object itself
            driver_best_lap_ms = driver_data.m_best_lap_ms

        # False if this guy does not have a valid best lap
        if driver_data.m_best_lap_ms is None:
            return False

        # Check if this guy's lap is faster than the best lap
        return self.m_driver_data[self.m_fastest_index].m_best_lap_ms > driver_best_lap_ms

    def processSessionUpdate(self, packet: PacketSessionData) -> None:
        """Process the Session Update packet. Update the total laps and ideal pit window for the player

        Args:
            packet (PacketSessionData): The incoming parsed packet object
        """

        self.m_ideal_pit_stop_window = packet.m_pitStopWindowIdealLap
        self.m_track_id = packet.m_trackId
        self.m_game_year = packet.m_header.m_gameYear

        # First time total laps notification has arrived after driver info (out of order)
        if (self.m_total_laps is None) and (packet.m_totalLaps > 0):

            # First update the total laps
            self.m_total_laps = packet.m_totalLaps

            # Next, update in all extrapolator objects
            for driver_data in self.m_driver_data.values():
                driver_data.m_tyre_wear_extrapolator.total_laps = self.m_total_laps

    def processLapDataUpdate(self, packet: PacketLapData) -> None:
        """Process the lap data packet and update the necessary fields

        Args:
            packet (PacketLapData): Lap data object
        """

        num_active_cars = 0
        should_recompute = False
        result_str_map = {
            ResultStatus.DID_NOT_FINISH : "DNF",
            ResultStatus.DISQUALIFIED : "DSQ",
            ResultStatus.RETIRED : "DNF"
        }
        for index, lap_data in enumerate(packet.m_LapData):
            if lap_data.m_resultStatus == ResultStatus.INVALID:
                continue

            num_active_cars += 1

            # Fetch the driver's object
            obj_to_be_updated = self._getObjectByIndexCreate(index)

            # Update the position, time and other fields
            obj_to_be_updated.m_position = lap_data.m_carPosition
            obj_to_be_updated.m_last_lap = F1Utils.millisecondsToMinutesSecondsMilliseconds(lap_data.m_lastLapTimeInMS) \
                if (lap_data.m_lastLapTimeInMS > 0) else "---"
            obj_to_be_updated.m_delta_to_car_in_front = lap_data.m_deltaToCarInFrontInMS
            obj_to_be_updated.m_delta_to_leader = lap_data.m_deltaToRaceLeaderInMS
            obj_to_be_updated.m_penalties = self._getPenaltyString(lap_data.m_penalties,
                                lap_data.m_numUnservedDriveThroughPens, lap_data.m_numUnservedStopGoPens)

            # Update the per lap backup data structure if lap info is available
            if (obj_to_be_updated.m_current_lap is not None):
                if (obj_to_be_updated.m_current_lap == 1):
                    if (obj_to_be_updated.isZerothLapBackupDataAvailable()):
                        # Enter data for the zeroth lap
                        obj_to_be_updated.onLapChange(
                            old_lap_number=0)

                # Now, add shit only if there is change (this should handle lap 1 to lap 2 transition)
                if (obj_to_be_updated.m_current_lap != lap_data.m_currentLapNum):
                    obj_to_be_updated.onLapChange(
                        old_lap_number=obj_to_be_updated.m_current_lap)

            # Now, update the current lap number and other shit
            obj_to_be_updated.m_current_lap =  lap_data.m_currentLapNum
            obj_to_be_updated.m_is_pitting = lap_data.m_pitStatus in \
                [LapData.PitStatus.PITTING, LapData.PitStatus.IN_PIT_AREA]
            obj_to_be_updated.m_num_pitstops = lap_data.m_numPitStops
            obj_to_be_updated.m_dnf_status_code = result_str_map.get(lap_data.m_resultStatus, "")
            # If the player is retired, update the bool variable
            if index == self.m_player_index and len(obj_to_be_updated.m_dnf_status_code) > 0:
                self.m_is_player_dnf = True

            # Save a copy of the packet
            obj_to_be_updated.m_packet_lap_data = lap_data

            # Check if fastest lap needs to be recomputed
            if not should_recompute:
                should_recompute = self._shouldRecomputeFastestLap(obj_to_be_updated)

        self.m_num_active_cars = num_active_cars
        # Recompute the fastest lap if required
        if should_recompute:
            self._recomputeFastestLap()

    def processFastestLapUpdate(self, packet: PacketEventData.FastestLap) -> None:
        """Process the fastest lap update event notification

        Args:
            packet (PacketEventData.FastestLap): The fastest lap update object
        """

        obj_to_be_updated = self._getObjectByIndexCreate(packet.vehicleIdx)
        obj_to_be_updated.m_best_lap_str = F1Utils.floatSecondsToMinutesSecondsMilliseconds(packet.lapTime)
        obj_to_be_updated.m_best_lap_ms = packet.lapTime
        self.m_fastest_index = packet.vehicleIdx

    def processRetirement(self, packet: PacketEventData.Retirement) -> None:
        """Process the retirement update event notification

        Args:
            packet (PacketEventData.Retirement): The retirement update object
        """

        obj_to_be_updated = self._getObjectByIndexCreate(packet.vehicleIdx)
        obj_to_be_updated.m_dnf_status_code = 'DNF'

        if packet.vehicleIdx == self.m_player_index:
            self.m_is_player_dnf = True

    def processParticipantsUpdate(self, packet: PacketParticipantsData) -> None:
        """Process the participants update packet and update the necessary fields

        Args:
            packet (PacketParticipantsData): Participants update packet
        """

        for index, participant in enumerate(packet.m_participants):
            obj_to_be_updated = self._getObjectByIndexCreate(index)
            obj_to_be_updated.m_name = participant.m_name
            obj_to_be_updated.m_team = str(participant.m_teamId)
            if (index == packet.m_header.m_playerCarIndex):
                obj_to_be_updated.m_is_player = True
                self.m_player_index = index
            else:
                obj_to_be_updated.m_is_player = False
            obj_to_be_updated.m_telemetry_restrictions = participant.m_yourTelemetry
            obj_to_be_updated.m_packet_particpant_data = participant

    def processCarTelemetryUpdate(self, packet: PacketCarTelemetryData) -> None:
        """Process the car telemetry update packet and update the necessary fields

        Args:
            packet (PacketCarTelemetryData): Car telemetry update packet
        """

        for index, car_telemetry_data in enumerate(packet.m_carTelemetryData):
            obj_to_be_updated = self._getObjectByIndexCreate(index)
            obj_to_be_updated.m_drs_activated = bool(car_telemetry_data.m_drs)
            obj_to_be_updated.m_tyre_inner_temp = \
                    sum(car_telemetry_data.m_tyresInnerTemperature)/len(car_telemetry_data.m_tyresInnerTemperature)
            obj_to_be_updated.m_tyre_surface_temp = \
                    sum(car_telemetry_data.m_tyresSurfaceTemperature)/len(car_telemetry_data.m_tyresSurfaceTemperature)
            obj_to_be_updated.m_packet_car_telemetry = car_telemetry_data

    def processCarStatusUpdate(self, packet: PacketCarStatusData) -> None:
        """Process the car status update packet and update the necessary fields

        Args:
            packet (PacketCarStatusData): Car status update packet
        """

        for index, car_status_data in enumerate(packet.m_carStatusData):
            obj_to_be_updated = self._getObjectByIndexCreate(index)
            obj_to_be_updated.m_ers_perc = (car_status_data.m_ersStoreEnergy/CarStatusData.MAX_ERS_STORE_ENERGY) * 100.0
            obj_to_be_updated.m_tyre_age = car_status_data.m_tyresAgeLaps
            obj_to_be_updated.m_tyre_compound_type = str(car_status_data.m_actualTyreCompound) + ' - ' + \
                str(car_status_data.m_visualTyreCompound)
            obj_to_be_updated.m_drs_allowed = bool(car_status_data.m_drsAllowed)
            obj_to_be_updated.m_drs_distance = car_status_data.m_drsActivationDistance
            obj_to_be_updated.m_packet_car_status = car_status_data
            obj_to_be_updated.m_fuel_load_kg = car_status_data.m_fuelInTank
            obj_to_be_updated.m_fuel_laps_remaining = car_status_data.m_fuelRemainingLaps

    def processFinalClassificationUpdate(self, packet: PacketFinalClassificationData) -> Dict[str, Any]:
        """Process the final classification update packet and update the necessary fields.
                Returns a JSON dict of all driver info

        Args:
            packet (PacketFinalClassificationData): The final classification update packet

        Returns:
            Dict[str, Any]: JSON dict of all driver info
        """

        final_json = packet.toJSON()
        for index, data in enumerate(packet.m_classificationData):
            obj_to_be_updated = self.m_driver_data.get(index, None)
            # Perform the final backup
            obj_to_be_updated.onLapChange(
                old_lap_number=data.m_numLaps)
            if obj_to_be_updated:
                obj_to_be_updated.m_position = data.m_position
                obj_to_be_updated.m_packet_final_classification = data
                final_json["classification-data"][index] = obj_to_be_updated.toJSON(index)
        final_json['classification-data'] = sorted(final_json['classification-data'], key=lambda x: x['track-position'])
        final_json['game-year'] = self.m_game_year
        self.m_final_json = final_json
        return final_json

    def processCarDamageUpdate(self, packet: PacketCarDamageData) -> None:
        """Process the car damage update packet and update the necessary fields

        Args:
            packet (PacketCarDamageData): The car damage update packet
        """
        for index, car_damage in enumerate(packet.m_carDamageData):
            obj_to_be_updated = self._getObjectByIndexCreate(index)
            obj_to_be_updated.m_packet_car_damage = car_damage
            obj_to_be_updated.m_tyre_wear = sum(car_damage.m_tyresWear)/len(car_damage.m_tyresWear)
            obj_to_be_updated.m_fl_wing_damage = car_damage.m_frontLeftWingDamage
            obj_to_be_updated.m_fr_wing_damage = car_damage.m_frontRightWingDamage
            obj_to_be_updated.m_rear_wing_damage = car_damage.m_rearWingDamage

    def processSessionHistoryUpdate(self, packet: PacketSessionHistoryData) -> None:
        """Process the session history update packet and update the necessary fields

        Args:
            packet (PacketSessionHistoryData): The session history update packet
        """

        obj_to_be_updated = self._getObjectByIndexCreate(packet.m_carIdx)
        obj_to_be_updated.m_packet_session_history = packet
        if (packet.m_bestLapTimeLapNum > 0) and (packet.m_bestLapTimeLapNum <= packet.m_numLaps):
            obj_to_be_updated.m_best_lap_ms = packet.m_lapHistoryData[packet.m_bestLapTimeLapNum-1].m_lapTimeInMS
            obj_to_be_updated.m_best_lap_str = F1Utils.millisecondsToMinutesSecondsMilliseconds(
                obj_to_be_updated.m_best_lap_ms)

        # if self._shouldRecomputeFastestLap():
        if self._shouldRecomputeFastestLap(obj_to_be_updated):
            self._recomputeFastestLap()

    def processTyreSetsUpdate(self, packet: PacketTyreSetsData) -> None:
        """Process the tyre sets update packet and update the necessary fields

        Args:
            packet (PacketTyreSetsData): The tyre sets update packet
        """

        obj_to_be_updated = self._getObjectByIndexCreate(packet.m_carIdx)
        obj_to_be_updated.m_packet_tyre_sets = packet
        obj_to_be_updated.m_tyre_life_remaining_laps = packet.m_tyreSetData[packet.m_fittedIdx].m_lifeSpan

        # Update the tyre set history
        obj_to_be_updated.updateTyreSetData(fitted_index=packet.m_fittedIdx)

    def getDriverInfoJsonByIndex(self, index: int) -> Optional[Dict[str, Any]]:
        """Get the driver info JSON for the specified index.

        Args:
            index (int): Index of the driver

        Returns:
            Optional[Dict[str, Any]]: Driver info JSON. None if invalid index or data not yet available
        """

        obj_to_be_updated = self.m_driver_data.get(index, None)
        if self.m_race_completed:
            include_wear_prediction = False
            selected_pit_stop_lap = None
        else:
            include_wear_prediction = True
            if obj_to_be_updated.m_is_player:
                if self.m_ideal_pit_stop_window < obj_to_be_updated.m_current_lap:
                    selected_pit_stop_lap = None
                else:
                    selected_pit_stop_lap = self.m_ideal_pit_stop_window
            else:
                selected_pit_stop_lap = None
        if not obj_to_be_updated:
            return None
        final_json = obj_to_be_updated.toJSON(index, include_wear_prediction, selected_pit_stop_lap)
        final_json["circuit"] = str(self.m_track_id)
        final_json["is-finish-line-after-pit-garage"] = F1Utils.isFinishLineAfterPitGarage(self.m_track_id) \
            if self.m_track_id is not None else None
        return final_json

    def getRaceInfoJSON(self) -> Dict[str, Any]:
        """Get the race info JSON.

        Returns:
            Dict[str, Any]: Race info JSON
        """

        if self.m_race_completed and self.m_final_json:
            return self.m_final_json
        return {"classification-data" : self._getClassificationDataListJSON()}

    def _getClassificationDataListJSON(self):
        """
        Return a list of dictionaries containing index, driver name, position, and participant data.
        """

        return [driver_data.toJSON(index) for index, driver_data in self.m_driver_data.items()]

class CustomMarkerEntry:
    """Class representing the data points related to a custom time marker.
    """

    def __init__(self,
        track: str,
        event_type: str,
        lap: int,
        sector: LapData.Sector,
        curr_lap_time: str,
        curr_lap_perc: str):
        """
        Initializes a CustomMarkerEntry instance.

        Parameters:
            - track: A string representing the track name.
            - event_type: A string representing the type of event.
            - lap: An integer representing the lap number.
            - sector: An instance of LapData.Sector enum representing the sector.
            - curr_lap_time: A string representing the current lap time.
            - curr_lap_perc: A string representing the current lap percentage.
        """

        self.m_track: str               = track
        self.m_event_type: str          = event_type
        self.m_lap: int                 = lap
        self.m_sector: LapData.Sector   = sector
        self.m_curr_lap_time: str       = curr_lap_time
        self.m_curr_lap_percent: str    = curr_lap_perc

    def toJSON(self) -> Dict[str, Any]:
        """
        Convert CustomMarkerEntry instance to a JSON-compatible dictionary.

        Returns:
            A dictionary representation of the CustomMarkerEntry.
        """
        return {
            "track": self.m_track,
            "event-type": self.m_event_type,
            "lap": str(self.m_lap),
            "sector": str(self.m_sector),
            "curr-lap-time": self.m_curr_lap_time,
            "curr-lap-percentage": self.m_curr_lap_percent
        }

    def toCSV(self) -> str:
        """
        Convert CustomMarkerEntry instance to a CSV string.

        Returns:
            A CSV string representation of the CustomMarkerEntry.
        """
        return \
            f"{self.m_track}, " \
            f"{self.m_event_type}, " \
            f"{str(self.m_lap)}, " \
            f"{str(self.m_sector)}, " \
            f"{self.m_curr_lap_time}, " \
            f"{self.m_curr_lap_percent}"

    def __str__(self):
        """
        Return string representation of CustomMarkerEntry instance.

        Returns:
            A string representation of the CustomMarkerEntry instance.
        """
        return self.toCSV()

# -------------------------------------- GLOBALS -----------------------------------------------------------------------

_globals = GlobalData()
_driver_data = DriverData()
_globals_lock = threading.Lock()
_driver_data_lock = threading.Lock()

# -------------------------------------- TELEMETRY PACKET HANDLERS -----------------------------------------------------

def processSessionStarted() -> None:
    """
    Reset the data structures when SESSION_STARTED has been received
    """
    with _driver_data_lock:
        _driver_data.clear()
        _driver_data.setRaceOngoing()
    with _globals_lock:
        _globals.m_packet_final_classification = None # Clear this because this is the start of the race

def processSessionUpdate(packet: PacketSessionData) -> bool:
    """Update the data strctures with session data
    Args:
        packet (PacketSessionData): Session data packet

    Returns:
        bool - True if all data needs to be reset
    """

    with _driver_data_lock:
        _driver_data.processSessionUpdate(packet)
    with _globals_lock:
        return _globals.processSessionUpdate(packet)

def processLapDataUpdate(packet: PacketLapData) -> None:
    """Update the data structures with lap data

    Args:
        packet (PacketLapData): Lap Data packet
    """

    with _driver_data_lock:
        if _driver_data.m_total_laps is not None:
            _driver_data.processLapDataUpdate(packet)
            _driver_data.setRaceOngoing()

def processFastestLapUpdate(packet: PacketEventData) -> None:
    """Update the data structures with the fastest lap

    Args:
        packet (PacketEventData): Fastest lap Event packet
    """

    with _driver_data_lock:
        _driver_data.processFastestLapUpdate(packet.mEventDetails)

def processRetirementEvent(packet: PacketEventData) -> None:
    """Update the data structures with the driver retirement udpate

    Args:
        packet (PacketEventData): Retirement event packet
    """

    with _driver_data_lock:
        _driver_data.processRetirement(packet.mEventDetails)

def processParticipantsUpdate(packet: PacketParticipantsData) -> None:
    """Update the data strucutre with participants information

    Args:
        packet (PacketParticipantsData): The pariticpants info packet
    """

    with _driver_data_lock:
        _driver_data.processParticipantsUpdate(packet)

def processCarTelemetryUpdate(packet: PacketCarTelemetryData) -> None:
    """Update the data structure with the car telemetry information

    Args:
        packet (PacketCarTelemetryData): The car telemetry update packet
    """

    with _driver_data_lock:
        _driver_data.processCarTelemetryUpdate(packet)
        _driver_data.setRaceOngoing()

def processCarStatusUpdate(packet: PacketCarStatusData) -> None:
    """Update the data structures with car status information

    Args:
        packet (PacketCarStatusData): The car status update packet
    """

    with _driver_data_lock:
        _driver_data.processCarStatusUpdate(packet)
        _driver_data.setRaceOngoing()

def processFinalClassificationUpdate(packet: PacketFinalClassificationData) -> Dict[str, Any]:
    """Update the data structures with the final classification information
        Returns a JSON object containing all drivers data

    Args:
        packet (PacketFinalClassificationData): The final classification update packet

    Returns:
        Dict[str, Any]: Driver data JSON
    """

    with _driver_data_lock:
        final_json = _driver_data.processFinalClassificationUpdate(packet)
        _driver_data.setRaceCompleted()
    with _globals_lock:
        final_json["session-info"] = _globals.m_packet_session.toJSON() if _globals.m_packet_session else None
        _globals.m_packet_final_classification = packet
    return final_json

def processCarDamageUpdate(packet: PacketCarDamageData):
    """Update the data strucutres with car damage information

    Args:
        packet (PacketCarDamageData): The car damage update packet
    """

    with _driver_data_lock:
        _driver_data.processCarDamageUpdate(packet)
        _driver_data.setRaceOngoing()

def processSessionHistoryUpdate(packet: PacketSessionHistoryData):
    """Update the data structures with session history information

    Args:
        packet (PacketSessionHistoryData): The session history update packet
    """

    with _driver_data_lock:
        _driver_data.processSessionHistoryUpdate(packet)
        _driver_data.setRaceOngoing()

def processTyreSetsUpdate(packet: PacketTyreSetsData) -> None:
    """Update the data structures with tyre history information

    Args:
        packet (PacketTyreSetsData): The tyre history update packet
    """

    with _driver_data_lock:
        _driver_data.processTyreSetsUpdate(packet)
        _driver_data.setRaceOngoing()

# -------------------------------------- WEB API HANDLERS --------------------------------------------------------------

def getGlobals() -> GlobalData:
    """
    Returns a copy of the GlobalData object

    Returns:
        GlobalData: A copy of the GlobalData object
    """
    with _globals_lock:
        return copy.deepcopy(_globals)

def getDriverInfoJsonByIndex(index: int) -> Optional[Dict[str, Any]]:
    """Get the driver info JSON for the given index

    Args:
        index (int): Index of the driver

    Returns:
        Optional[Dict[str, Any]]: The driver info JSON
    """

    with _driver_data_lock:
        return _driver_data.getDriverInfoJsonByIndex(index)

def getRaceInfo() -> Dict[str, Any]:
    """
    Returns the race information as a dictionary with string keys and any values.
    """

    with _driver_data_lock:
        final_json = _driver_data.getRaceInfoJSON()
    if "records" not in final_json:
        final_json['records'] = {
            'fastest' : getFastestTimesJson(final_json),
            'tyre-stats' : getTyreStintRecordsDict(final_json)
        }
    return final_json


# -------------------------------------- UTILITIES ---------------------------------------------------------------------

def isDriverIndexValid(index: int) -> bool:
    """Check if the given index is a valid driver index

    Args:
        index (int): Index of the driver

    Returns:
        bool: True if valid
    """

    with _driver_data_lock:
        return index in _driver_data.m_driver_data

def getEventInfoStr() -> Optional[str]:
    """Returns a string with the following format
            <event-type> _ <circuit> _

    Returns:
        Optional[str]: The event type string (ends with an underscore), or None if no data is available
    """
    with _globals_lock:
        if _globals.m_event_type and _globals.m_circuit:
            return (_globals.m_event_type + "_" + _globals.m_circuit).replace(' ', '_') + '_'
        return None

def getPlayerName() -> Optional[str]:
    """Get the player's name.

    Returns:
        Optional[str]: Player's name. None if not found (can be in spectator mode or
                            before PNG has received sufficient data)
    """
    with _driver_data_lock:
        player_data = _driver_data.m_driver_data.get(_driver_data.m_player_index, None)
        return player_data.m_name if player_data else None

def getDriverNameByIndex(index: int) -> str:
    """Get the driver's name for the given index

    Returns:
        str: Driver's name. None if not found (can be before PNG has received sufficient data)
    """
    with _driver_data_lock:
        driver_data = _driver_data.m_driver_data.get(index, None)
        return driver_data.m_name if driver_data else None

def getOvertakeObj(overtaking_car_index: int, being_overtaken_index: int) -> Optional[OvertakeRecord]:
    """Returns a CSV-formatted string containing overtake information

    Args:
        overtaking_car_index (int): The index of the overtaking car
        being_overtaken_index (int): The index of the car being overtaken

    Returns:
        str: CSV-formatted string containing 4 values
            - Current Lap number of overtaking car
            - Name of driver of overtaking car
            - Current Lap number of car being overtaken
            - Name of driver of car being overtaken
    """
    with _driver_data_lock:
        if not _driver_data.m_driver_data:
            return None
        overtaking_car_obj = _driver_data.m_driver_data.get(overtaking_car_index, None)
        being_overtaken_car_obj = _driver_data.m_driver_data.get(being_overtaken_index, None)
        if overtaking_car_obj is None or being_overtaken_car_obj is None:
            return None

        # Prepare data for CSV writing
        if overtaking_car_obj.m_name is None or \
            overtaking_car_obj.m_current_lap is None or \
                being_overtaken_car_obj.m_name is None or \
                    being_overtaken_car_obj.m_current_lap is None:
            return None
        return OvertakeRecord(
            overtaking_driver_name=overtaking_car_obj.m_name,
            overtaking_driver_lap=overtaking_car_obj.m_current_lap,
            overtaken_driver_name=being_overtaken_car_obj.m_name,
            overtaken_driver_lap=being_overtaken_car_obj.m_current_lap,
        )

def getCustomMarkerEntryObj() -> Optional[CustomMarkerEntry]:
    """
    Retrieves the custom marker entry object for the player.

    Returns:
        CustomMarkerEntry: The custom marker entry object for the player. None if any data points is not available
    """

    with _driver_data_lock:
        player_data = _driver_data.m_driver_data.get(_driver_data.m_player_index, None)
        if player_data:
            # CSV string - <track>,<event-type>,<lap-num>,<sector-num>
            lap_num = player_data.m_current_lap
            sector = player_data.m_packet_lap_data.m_sector
            curr_lap_time = F1Utils.millisecondsToMinutesSecondsMilliseconds(
                player_data.m_packet_lap_data.m_currentLapTimeInMS)
            curr_lap_dist = player_data.m_packet_lap_data.m_lapDistance
        else:
            lap_num = None
            sector = None
            curr_lap_time = None
            curr_lap_dist = None

    with _globals_lock:
        if _globals.m_circuit is not None and _globals.m_event_type is not None:
            track = _globals.m_circuit
            event_type = _globals.m_event_type
            if curr_lap_dist is not None:
                curr_lap_percent = F1Utils.floatToStr(
                    float(curr_lap_dist)/float(_globals.m_packet_session.m_trackLength) * 100.0) + "%"
            else:
                curr_lap_percent = None
        else:
            track = None
            event_type = None
            curr_lap_percent = None

    mandatory_vars = [track, event_type, lap_num, sector, curr_lap_time, curr_lap_percent]
    if any(var is None for var in mandatory_vars):
        return None
    return CustomMarkerEntry(
        track=track,
        event_type=event_type,
        lap=lap_num,
        sector=sector,
        curr_lap_time=curr_lap_time,
        curr_lap_perc=curr_lap_percent
    )<|MERGE_RESOLUTION|>--- conflicted
+++ resolved
@@ -31,12 +31,8 @@
 from lib.f1_types import PacketSessionData, PacketLapData, LapData, CarTelemetryData, ParticipantData, \
     PacketEventData, PacketParticipantsData, PacketCarTelemetryData, PacketCarStatusData, FinalClassificationData, \
     PacketFinalClassificationData, PacketCarDamageData, PacketSessionHistoryData, ResultStatus, PacketTyreSetsData, \
-<<<<<<< HEAD
-    F1Utils, WeatherForecastSample, CarDamageData, CarStatusData, TrackID, ActualTyreCompound, VisualTyreCompound
-=======
     F1Utils, WeatherForecastSample, CarDamageData, CarStatusData, TrackID, ActualTyreCompound, VisualTyreCompound, \
     SafetyCarType, TelemetrySetting
->>>>>>> 573d396a
 from lib.race_analyzer import getFastestTimesJson, getTyreStintRecordsDict
 from lib.overtake_analyzer import OvertakeRecord
 from lib.tyre_wear_extrapolator import TyreWearExtrapolator, TyreWearPerLap
@@ -309,11 +305,7 @@
         def __init__(self,
                      car_damage : CarDamageData,
                      car_status : CarStatusData,
-<<<<<<< HEAD
-                     sc_status  : PacketSessionData.SafetyCarStatus,
-=======
                      sc_status  : SafetyCarType,
->>>>>>> 573d396a
                      tyre_sets  : PacketTyreSetsData):
             """Init the backup entry object
 
