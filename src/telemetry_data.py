
# MIT License
#
# Copyright (c) [2024] [Ashwin Natarajan]
#
# Permission is hereby granted, free of charge, to any person obtaining a copy
# of this software and associated documentation files (the "Software"), to deal
# in the Software without restriction, including without limitation the rights
# to use, copy, modify, merge, publish, distribute, sublicense, and/or sell
# copies of the Software, and to permit persons to whom the Software is
# furnished to do so, subject to the following conditions:
#
# The above copyright notice and this permission notice shall be included in all
# copies or substantial portions of the Software.
#
# THE SOFTWARE IS PROVIDED "AS IS", WITHOUT WARRANTY OF ANY KIND, EXPRESS OR
# IMPLIED, INCLUDING BUT NOT LIMITED TO THE WARRANTIES OF MERCHANTABILITY,
# FITNESS FOR A PARTICULAR PURPOSE AND NONINFRINGEMENT. IN NO EVENT SHALL THE
# AUTHORS OR COPYRIGHT HOLDERS BE LIABLE FOR ANY CLAIM, DAMAGES OR OTHER
# LIABILITY, WHETHER IN AN ACTION OF CONTRACT, TORT OR OTHERWISE, ARISING FROM,
# OUT OF OR IN CONNECTION WITH THE SOFTWARE OR THE USE OR OTHER DEALINGS IN THE
# SOFTWARE.

# -------------------------------------- IMPORTS -----------------------------------------------------------------------

import copy
from typing import Optional, Generator, Tuple, List, Dict, Any
from enum import Enum
from collections import OrderedDict
from readerwriterlock import rwlock
from lib.f1_types import PacketSessionData, PacketLapData, LapData, CarTelemetryData, ParticipantData, \
    PacketEventData, PacketParticipantsData, PacketCarTelemetryData, PacketCarStatusData, FinalClassificationData, \
    PacketFinalClassificationData, PacketCarDamageData, PacketSessionHistoryData, ResultStatus, PacketTyreSetsData, \
    F1Utils, WeatherForecastSample, CarDamageData, CarStatusData, TrackID, ActualTyreCompound, VisualTyreCompound, \
    SafetyCarType, TelemetrySetting, PacketMotionData, CarMotionData, PacketCarSetupData, CarSetupData
from lib.race_analyzer import getFastestTimesJson, getTyreStintRecordsDict
from lib.overtake_analyzer import OvertakeRecord
from lib.collisions_analyzer import CollisionRecord, CollisionAnayzer, CollisionAnalyzerMode
from lib.tyre_wear_extrapolator import TyreWearExtrapolator, TyreWearPerLap
from lib.fuel_rate_recommender import FuelRateRecommender
from src.png_logger import getLogger

# -------------------------------------- CLASS DEFINITIONS -------------------------------------------------------------

class GlobalData:
    """
    Class that stores global race data.

    Attributes:
         - m_circuit (str): The current circuit name
         - m_event_type (str): The current event type
         - m_track_temp (int): The current track temperature
         - m_air_temp (int): The current air temperature
         - m_total_laps (int): The total number of laps in the current event
         - m_safety_car_status (SafetyCarStatus): Current safety car status enum
         - m_is_spectating (bool): Whether the user is currently spectating
         - m_spectator_car_index (int): Which car the user is spectating
         - m_weather_forecast_samples (List[WeatherForecastSample]): The list of weather forecast samples
         - m_pit_speed_limit (int): The Pit Lane speed limit (in kmph)
         - m_packet_final_classification (PacketFinalClassificationData): The final classification packet
         - m_packet_session (PacketSessionData): Copy of the last saved session packet
         - m_game_year (int): The current game year
    """

    def __init__(self):
        """
        Init the GlobalData object fields to None
        """

        self.m_circuit : Optional[str] = None
        self.m_event_type : Optional[str] = None
        self.m_track_temp : Optional[int] = None
        self.m_air_temp : Optional[int] = None
        self.m_total_laps : Optional[int] = None
        self.m_safety_car_status : Optional[SafetyCarType] = None
        self.m_is_spectating : Optional[bool] = None
        self.m_spectator_car_index : Optional[int] = None
        self.m_weather_forecast_samples : Optional[List[WeatherForecastSample]] = None
        self.m_pit_speed_limit : Optional[int] = None
        self.m_packet_session: Optional[PacketSessionData] = None
        self.m_packet_final_classification : Optional[PacketFinalClassificationData] = None
        self.m_game_year : Optional[int] = None

    def __str__(self) -> str:
        """Dump the GlobalData object to a readable string

        Returns:
            str: Readable string
        """
        return (
            f"GlobalData(m_circuit={self.m_circuit}, "
            f"m_event_type={self.m_event_type}, "
            f"m_track_temp={self.m_track_temp}, "
            f"m_air_temp={self.m_air_temp}, "
            f"m_total_laps={self.m_total_laps}, "
            f"m_safety_car_status={str(self.m_safety_car_status)}, "
            f"m_is_spectating={str(self.m_is_spectating)}"
            f"m_spectator_car_index={str(self.m_spectator_car_index)}, "
            f"m_weather_forecast_samples={str(self.m_weather_forecast_samples)}, "
            f"m_pit_speed_limit={str(self.m_pit_speed_limit)}, "
            f"m_packet_final_classification={str(self.m_packet_final_classification)}")

    def clear(self) -> None:
        """
        Clear the objects contents.
        """

        self.m_circuit = None
        self.m_event_type = None
        self.m_track_temp = None
        self.m_air_temp = None
        self.m_total_laps = None
        self.m_safety_car_status = None
        self.m_is_spectating = None
        self.m_spectator_car_index = None
        self.m_weather_forecast_samples = None
        self.m_pit_speed_limit = None
        self.m_packet_final_classification = None
        self.m_packet_session = None
        self.m_game_year = None

    def processSessionUpdate(self, packet: PacketSessionData) -> bool:
        """Populates the fields from the session data packet
        Args:
            packet (PacketSessionData): The incoming session update packet

        Returns:
            bool - True if all data needs to be reset
        """

        ret_status = False
        if self.m_packet_session and (packet.m_header.m_sessionUID != self.m_packet_session.m_header.m_sessionUID):
            ret_status = True

        self.m_circuit = str(packet.m_trackId)
        self.m_track_temp = packet.m_trackTemperature
        self.m_air_temp = packet.m_airTemperature
        self.m_event_type = str(packet.m_sessionType)
        self.m_event_type = str(packet.m_sessionType)
        self.m_weather_forecast_samples = packet.m_weatherForecastSamples
        self.m_weather_forecast_samples = packet.m_weatherForecastSamples
        self.m_pit_speed_limit = packet.m_pitSpeedLimit
        self.m_pit_speed_limit = packet.m_pitSpeedLimit
        self.m_total_laps = packet.m_totalLaps
        self.m_packet_session = packet
        self.m_is_spectating = packet.m_isSpectating
        self.m_game_year = packet.m_header.m_gameYear
        return ret_status

class DataPerDriver:
    """
    Class that models the data stored per race driver.

    Attributes:
        m_position (Optional[int]): The current position of the driver in the race.
        m_name (Optional[str]): The name of the driver.
        m_team (Optional[str]): The team to which the driver belongs.
        m_driver_number (Optional[int]): The race number of the driver
        m_delta_to_car_in_front (Optional[str]): The time difference between the driver and the car in front.
        m_delta_to_leader (Optional[str]): The time difference to the race leader.
        m_ers_perc (Optional[float]): The percentage of ERS (Energy Recovery System) remaining.
        m_best_lap (Optional[str]): The best lap time achieved by the driver.
        m_last_lap (Optional[str]): The time taken for the last lap completed by the driver.
        m_tyre_wear (Optional[TyreWearPerLap]): The level of wear on the driver's tires.
        m_is_player (Optional[bool]): Indicates whether the driver is the player.
        m_current_lap (Optional[int]): The current lap the driver is on.
        m_penalties (Optional[str]): Penalties accumulated by the driver.
        m_tyre_age (Optional[int]): The age of the driver's current set of tires.
        m_tyre_compound_type (Optional[str]): The type of tire compound being used by the driver.
        m_tyre_surface_temp (Optional[float]): The surface temperature of the driver's tires.
        m_tyre_inner_temp (Optional[float]): The inner temperature of the driver's tires.
        m_is_pitting (Optional[bool]): Indicates whether the driver is currently in the pit lane.
        m_drs_activated (Optional[bool]): Indicates whether the DRS (Drag Reduction System) is activated for the driver.
        m_drs_allowed (Optional[bool]): Indicates whether DRS is allowed for the driver.
        m_drs_distance (Optional[int]): The distance to the car in front for DRS activation.
        m_num_pitstops (Optional[int]): The number of pitstops made by the driver.
        m_dnf_status_code (Optional[str]): Status code indicating if the driver did not finish the race.
        m_tyre_life_remaining_laps (Optional[int]): The remaining laps the tires are expected to last.
        m_telemetry_restrictions (Optional[TelemetrySetting]):
            Telemetry settings indicating the level of data available for the driver.
        m_tyre_set_history (List[DataPerDriver.TyreSetHistoryEntry]):
            List of TyreSetHistoryEntry objects, representing the driver's tire set history.
        m_tyre_wear_extrapolator (TyreWearExtrapolator): Predicts the tyre wear for upcoming laps
        m_curr_lap_sc_status (SafetyCarStatus): The current lap's safety car status
        m_fuel_load_kg (float): The current fuel load (in kg)
        m_fuel_laps_remaining (float): Number of laps remaining with current fuel load
        m_fl_wing_damage (int): Left front wing damage
        m_fr_wing_damage (int): Right front wing damage
        m_rear_wing_damage (int): Rear wing damage
        m_collision_records (List[CollisionRecord]): List of CollisionRecord objects for the driver.
        m_fuel_rate_recommender (Optional[FuelRateRecommender]): Fuel usage rate recommender for the driver.

        m_packet_lap_data (Optional[LapData]): Copy of LapData packet for the driver.
        m_packet_participant_data (Optional[ParticipantData]): Copy of ParticipantData packet for the driver.
        m_packet_car_telemetry (Optional[CarTelemetryData]): Copy of CarTelemetryData packet for the driver.
        m_packet_car_status (Optional[CarStatusData]): Copy of CarStatusData packet for the driver.
        m_packet_car_damage (Optional[CarDamageData]): Copy of CarDamageData packet for the driver.
        m_packet_session_history (Optional[PacketSessionHistoryData]):
            Copy of PacketSessionHistoryData packet for the driver.
        m_packet_tyre_sets (Optional[PacketTyreSetsData]): Copy of PacketTyreSetsData packet for the driver.
        m_packet_final_classification (Optional[FinalClassificationData]):
            Copy of FinalClassificationData packet for the driver.
    """

    class TyreSetInfo:
        """
        Class that models the data describing a tyre set.

        Attributes:
            m_actual_tyre_compound (ActualTyreCompound): The actual compound of the tyre.
            m_visual_tyre_compound (VisualTyreCompound): The visual compound of the tyre.
            m_tyre_set_id (int): The ID of the tyre set.
            m_tyre_age_laps (int): The age of the tyre in laps.
        """
        def __init__(self,
                     actual_tyre_compound: ActualTyreCompound,
                     visual_tyre_compound: VisualTyreCompound,
                     tyre_set_id: int,
                     tyre_age_laps: int):

            self.m_actual_tyre_compound = actual_tyre_compound
            self.m_visual_tyre_compound = visual_tyre_compound
            self.m_tyre_set_id = tyre_set_id
            self.m_tyre_age_laps = tyre_age_laps

        def toJSON(self) -> Dict[str, Any]:
            """Get the JSON representation of this object

            Returns:
                Dict[str, Any]: The JSON representation
            """
            return {
                'actual-tyre-compound': str(self.m_actual_tyre_compound),
                'visual-tyre-compound': str(self.m_visual_tyre_compound),
                'tyre-set-id': self.m_tyre_set_id,
                'tyre-age-laps': self.m_tyre_age_laps
            }

        def __repr__(self) -> str:
            """
            Returns a string representation of the object suitable for debugging.
            """
            return f"TyreSetInfo(actual_tyre_compound={str(self.m_actual_tyre_compound)}, " \
                f"visual_tyre_compound={str(self.m_visual_tyre_compound)}, " \
                f"tyre_set_id={self.m_tyre_set_id}, " \
                f"tyre_age_laps={self.m_tyre_age_laps})"

        def __str__(self) -> str:
            """
            Returns a string representation of the object suitable for end-users.
            """
            return f"Tyre Set ID: {self.m_tyre_set_id}, " \
                f"Actual Compound: {str(self.m_actual_tyre_compound)}, " \
                f"Visual Compound: {str(self.m_visual_tyre_compound)}, " \
                f"Tyre Age (laps): {self.m_tyre_age_laps}"

    class TyreSetHistoryEntry:
        """
        Class that models the data stored per entry in the tyre set history list.

        Attributes:
            m_start_lap (int): The lap at which the tire set was fitted.
            m_fitted_index (int): The index representing the fitted tire set.
            m_tyre_set_key (Optional[str]): The key of the fitted tire set.
            m_end_lap (Optional[int]): The lap at which the tire set was removed.
                                            Must be set using the _computeTyreStintEndLaps method
            m_tyre_wear_history (List[TyreWearPerLap]): The list of tyre wears for the fitted tire set.
        """

        def __init__(self,
                     start_lap: int,
                     index: int,
                     tyre_set_key: Optional[str] = None,
                     initial_tyre_wear: Optional[TyreWearPerLap] = None):
            """Initialize the TyreSetHistoryEntry object. The m_end_lap attribute will be set to None

            Args:
                start_lap (int): The lap at which the tire set was fitted.
                index (int): The index representing the fitted tire set.
                initial_tyre_wear (TyreWearPerLap): The starting tyre wear for this set (can be non 0 in case of reuse)
            """
            self.m_start_lap : int                          = start_lap
            self.m_fitted_index : int                       = index
            self.m_tyre_set_key : Optional[str]             = tyre_set_key
            self.m_end_lap : int                            = None
            if initial_tyre_wear:
                self.m_tyre_wear_history : List[TyreWearPerLap] = [initial_tyre_wear]
            else:
                self.m_tyre_wear_history : List[TyreWearPerLap] = []

        def getTyreWearJSONList(self):
            """Dump this object into JSON

            Returns:
                List[Dict[str, Any]]: The JSON dump
            """

            return [entry.toJSON() for entry in self.m_tyre_wear_history]

    class PerLapHistoryEntry:
        """
        Class that captures one lap's snapshot data

        Attributes:
            m_car_damage_packet (CarDamageData): The Car damage packet
            m_car_status_packet (CarStatusData): The Car Status packet
            m_tyre_sets_packet (Optional[PacketTyreSetsData]): The Tyre Sets packet
            m_sc_status (PacketSessionData.SafetyCarStatus): The lap's safety car status
        """

        def __init__(self,
                     car_damage : CarDamageData,
                     car_status : CarStatusData,
                     sc_status  : SafetyCarType,
                     tyre_sets  : PacketTyreSetsData,
                     lap_data : LapData):
            """Init the snapshot entry object

            Args:
                car_damage (CarDamageData): The Car damage packet
                car_status (CarStatusData): The Car Status packet
                sc_status (PacketSessionData.SafetyCarStatus): The lap's safety car status
                tyre_sets (PacketTyreSetsData): The Tyre Sets packet
            """

            self.m_car_damage_packet: CarDamageData = car_damage
            self.m_car_status_packet: CarStatusData = car_status
            self.m_sc_status: SafetyCarType = sc_status
            self.m_tyre_sets_packet: PacketTyreSetsData = tyre_sets
            self.m_lap_data: LapData = lap_data

        def toJSON(self, lap_number : int) -> Dict[str, Any]:
            """Dump this object into JSON

            Args:
                lap_number (int): The lap number corresponding to this history item

            Returns:
                Dict[str, Any]: The JSON dump
            """

            return {
                "lap-number" : lap_number,
                "car-damage-data" : self.m_car_damage_packet.toJSON() if self.m_car_damage_packet else None,
                "car-status-data" : self.m_car_status_packet.toJSON() if self.m_car_status_packet else None,
                "safety-car-status" : self.m_sc_status if self.m_sc_status else None,
                "tyre-sets-data" : self.m_tyre_sets_packet.toJSON() if self.m_tyre_sets_packet else None,
                "lap-data" : self.m_lap_data.toJSON() if self.m_lap_data else None,
            }

    class WarningPenaltyEntry:
        """
        Class that captures one warning/penalty entry
        """
        class EntryType(Enum):
            """
            Enum representing the type of warning/penalty entry
            """
            CORNER_CUTTING_WARNING = 0
            DT_PENALTY = 1
            SG_PENALTY = 2
            OTHER_WARNING = 3
            TIME_PENALTY = 4

            @staticmethod
            def isValid(entry_type_code: int) -> bool:
                """
                Check if the entry type is valid

                Args:
                    entry_type_code (int): The entry type code to check

                Returns:
                    bool: True if the entry type is valid
                """

                if isinstance(entry_type_code, DataPerDriver.WarningPenaltyEntry.EntryType):
                    return True  # It's already an instance of EntryType
                return any(entry_type_code == member.value for member in  DataPerDriver.WarningPenaltyEntry.EntryType)

            def __str__(self) -> str:
                """
                Get the name of the entry type

                Returns:
                    str: The name of the entry type
                """
                return self.name.replace('_', ' ').title()

        def __init__(self,
                     entry_type: EntryType,
                     old_value: int,
                     new_value: int,
                     lap_num: int,
                     sector_number: int,
                     distance_from_start: float,
                     lap_progress_percent: float) -> None:

            """
            Init the warning/penalty entry

            Args:
                entry_type (EntryType): The entry type
                old_value (int): The old value of the entry
                new_value (int): The new value of the entry
                lap_number (int): The lap number
                sector_number (int): The sector number
                distance_from_start (float): The distance from start
                lap_progress_percent (float): The lap progress percent
            """

            assert old_value != new_value
            self.m_entry_type: DataPerDriver.WarningPenaltyEntry.EntryType = entry_type
            self.m_old_value: int = old_value
            self.m_new_value: int = new_value
            self.m_lap_number: int = lap_num
            self.m_sector_number: int = sector_number
            self.m_distance_from_start: float = distance_from_start
            self.m_lap_progress_percent: float = lap_progress_percent

        def toJSON(self) -> Dict[str, Any]:
            """
            Dump this object into JSON

            Returns:
                Dict[str, Any]: The JSON dump
            """
            return {
                "entry-type" : str(self.m_entry_type),
                "old-value" : self.m_old_value,
                "new-value" : self.m_new_value,
                "lap-number" : self.m_lap_number,
                "sector-number" : str(self.m_sector_number),
                "distance-from-start" : self.m_distance_from_start,
                "lap-progress-percent" : self.m_lap_progress_percent
            }

    def __init__(self, total_laps):
        """
        Init the data per driver fields
        """

        self.m_position: Optional[int] = None
        self.m_name: Optional[str] = None
        self.m_team: Optional[str] = None
        self.m_driver_number: Optional[int] = None
        self.m_delta_to_car_in_front: Optional[int] = None
        self.m_delta_to_leader: Optional[int] = None
        self.m_ers_perc: Optional[float] = None
        self.m_best_lap_str: Optional[str] = None
        self.m_best_lap_ms: Optional[str] = None
        self.m_last_lap: Optional[str] = None
        self.m_tyre_wear: Optional[TyreWearPerLap] = None
        self.m_is_player: Optional[bool] = None
        self.m_current_lap: Optional[int] = None
        self.m_penalties: Optional[str] = None
        self.m_tyre_age: Optional[int] = None
        self.m_tyre_compound_type: Optional[str] = None
        self.m_tyre_surface_temp: Optional[float] = None
        self.m_tyre_inner_temp: Optional[float] = None
        self.m_is_pitting: Optional[bool] = None
        self.m_drs_activated: Optional[bool] = None
        self.m_drs_allowed: Optional[bool] = None
        self.m_drs_distance: Optional[int] = None
        self.m_num_pitstops: Optional[int] = None
        self.m_dnf_status_code: Optional[str] = None
        self.m_tyre_life_remaining_laps: Optional[int] = None
        self.m_telemetry_restrictions: Optional[TelemetrySetting] = None
        self.m_tyre_set_history: List[DataPerDriver.TyreSetHistoryEntry] = []
        self.m_tyre_wear_extrapolator: TyreWearExtrapolator = TyreWearExtrapolator([], total_laps=total_laps)
        self.m_curr_lap_sc_status: Optional[SafetyCarType] = None
        self.m_fuel_load_kg: Optional[float] = None
        self.m_fuel_laps_remaining: Optional[float] = None
        self.m_fl_wing_damage: Optional[int] = None
        self.m_fr_wing_damage: Optional[int] = None
        self.m_rear_wing_damage: Optional[int] = None
        self.m_collision_records: List[CollisionRecord] = []
        self.m_fuel_rate_recommender: FuelRateRecommender = FuelRateRecommender([], total_laps=total_laps,
                                                                                min_fuel_kg=CarStatusData.MIN_FUEL_KG)
        self.m_warning_penalty_history: List[DataPerDriver.WarningPenaltyEntry] = []

        # packet copies
        self.m_packet_lap_data: Optional[LapData] = None
        self.m_packet_particpant_data: Optional[ParticipantData] = None
        self.m_packet_car_telemetry: Optional[CarTelemetryData] = None
        self.m_packet_car_status: Optional[CarStatusData] = None
        self.m_packet_car_damage: Optional[CarDamageData] = None
        self.m_packet_session_history: Optional[PacketSessionHistoryData] = None
        self.m_packet_tyre_sets: Optional[PacketTyreSetsData] = None
        self.m_packet_final_classification: Optional[FinalClassificationData] = None
        self.m_packet_motion: Optional[CarMotionData] = None
        self.m_packet_car_setup: Optional[CarSetupData] = None

        # Per lap snapshot
        self.m_per_lap_snapshots: Dict[int, DataPerDriver.PerLapHistoryEntry] = {}

    def toJSON(self,
               index: Optional[int] = None,
               include_tyre_wear_prediction : Optional[bool] = False,
               selected_pit_stop_lap : Optional[int] = None) -> Dict[str, Any]:
        """Get a JSON representation of this DataPerDriver object

        Args:
            index (int): The index number. Defaults to None.
            include_tyre_wear_prediction (Optional[bool]): Whether to include the tyre wear prediction
            selected_pit_stop_lap (Optional[int]): The lap number of the selected pit stop

        Returns:
            Dict[str, Any]: The JSON dict
        """
        final_json = {}

        # Add the primary data
        if index is not None:
            final_json["index"] = index
        final_json["is-player"] = self.m_is_player
        final_json["driver-name"] = self.m_name
        final_json["track-position"] = self.m_position
        final_json["telemetry-settings"] = str(self.m_telemetry_restrictions)

        # Insert packet copies if available
        if self.m_packet_car_damage:
            final_json["car-damage"] = self.m_packet_car_damage.toJSON()
        if self.m_packet_car_status:
            final_json["car-status"] = self.m_packet_car_status.toJSON()
        if self.m_packet_particpant_data:
            final_json["participant-data"] = self.m_packet_particpant_data.toJSON()
        if self.m_packet_tyre_sets:
            final_json["tyre-sets"] = self.m_packet_tyre_sets.toJSON()
        if self.m_packet_session_history:
            final_json["session-history"] = self.m_packet_session_history.toJSON()
        if self.m_packet_final_classification:
            final_json["final-classification"] = self.m_packet_final_classification.toJSON()
        if self.m_packet_lap_data:
            final_json["lap-data"] = self.m_packet_lap_data.toJSON()
        if self.m_packet_car_setup:
            final_json["car-setup"] = self.m_packet_car_setup.toJSON()
        if self.m_warning_penalty_history:
            final_json["warning-penalty-history"] = [entry.toJSON() for entry in self.m_warning_penalty_history]

        # Insert the tyre set history
        self._computeTyreStintEndLaps()
        final_json["tyre-set-history"]= self._getTyreSetHistoryJSON()

        # Insert the per lap snapshot
        final_json["per-lap-info"] = []
        for lap_number, snapshot_entry in self._getNextLapSnapshot():
            final_json["per-lap-info"].append(snapshot_entry.toJSON(lap_number))

        if include_tyre_wear_prediction:
            if self.m_tyre_wear_extrapolator.isDataSufficient():
                final_json["tyre-wear-predictions"] = {
                    "status" : True,
                    "desc" : "Data is sufficient for extrapolation",
                    "predictions": [item.toJSON() for item in self.m_tyre_wear_extrapolator.predicted_tyre_wear],
                    "selected-pit-stop-lap": selected_pit_stop_lap
                }
            else:
                final_json["tyre-wear-predictions"] = {
                    "status" : False,
                    "desc" : "Insufficient data for extrapolation"
                }

        # Return this fully prepped JSON
        return final_json

    def getTyrePredictionsJSONList(self, next_pit_window: Optional[int] = None) -> List[Dict[str, Any]]:
        """Get a JSON list with the tyre wear predictions

        Args:
            next_pit_window (Optional[int], optional): The next pit window lap number.
                If None, then returns the predictions for final lap and half way through between current and final lap

        Returns:
            List[Dict[str, Any]]: List of JSON objects, each containing tyre wear predictions for a specific lap
        """

        if self.m_tyre_wear_extrapolator.isDataSufficient() and (self.m_tyre_wear_extrapolator.remaining_laps > 0):
            predictions_list = []

            # Input sanitization
            if next_pit_window is None or (next_pit_window == 0) or (next_pit_window < self.m_current_lap):
                # Lets return the lap midway between current lap and final lap
                next_pit_window = (self.m_current_lap + self.m_tyre_wear_extrapolator.total_laps) // 2

            # NOTE: Flashbacks or delayed telemetry starts can cause the prediction to not be available.
            # This happens in the last lap
            if next_pit_window == self.m_tyre_wear_extrapolator.total_laps:
                # We are already in the final lap, so return the final prediction
                predicted_tyre_wear = self.m_tyre_wear_extrapolator.getTyreWearPrediction()
                if predicted_tyre_wear:
                    predictions_list.append(predicted_tyre_wear.toJSON())
            else:

                # Add prediction for next window if available
                pit_lap_prediction = self.m_tyre_wear_extrapolator.getTyreWearPrediction(next_pit_window)
                if pit_lap_prediction and next_pit_window:
                    predictions_list.append(pit_lap_prediction.toJSON())

                # Add final lap prediction if available
                final_lap_prediction = self.m_tyre_wear_extrapolator.getTyreWearPrediction()
                if final_lap_prediction:
                    predictions_list.append(final_lap_prediction.toJSON())
            return predictions_list
        # Data unavailable, return empty list
        return []

    def getCurrentTyreWearJSON(self) -> Dict[str, Any]:
        """Get the current tyre wear in JSON format

        Returns:
            JSON object: JSON object containing the current tyre wear
        """

        if self.m_tyre_wear:
            return self.m_tyre_wear.toJSON()
        return None

    def _getTyreSetHistoryJSON(self) -> List[Dict[str, Any]]:
        """Get the list of tyre sets used in JSON format

        Returns:
            JSON list: JSON list containing multiple JSON objects, each representing one set of tyres used, in order.
        """

        tyre_set_history = []
        for entry in self.m_tyre_set_history:
            is_index_valid = 0 < entry.m_fitted_index < len(self.m_packet_tyre_sets.m_tyreSetData)
            tyre_set_history.append({
                'start-lap' : entry.m_start_lap,
                'end-lap' : entry.m_end_lap,
                'stint-length' : (entry.m_end_lap+1-entry.m_start_lap),
                'fitted-index' : entry.m_fitted_index,
                'tyre-set-data' : self.m_packet_tyre_sets.m_tyreSetData[entry.m_fitted_index].toJSON() \
                                    if is_index_valid else None,
                'tyre-wear-history' : entry.getTyreWearJSONList(),
                'tyre-set-key' : entry.m_tyre_set_key
            })
            # Overwrite the tyre sets wear to actual recent float value
            if (len(tyre_set_history[-1]['tyre-wear-history']) > 0) and (tyre_set_history[-1]['tyre-set-data']):
                tyre_set_history[-1]['tyre-set-data']['wear'] = tyre_set_history[-1]['tyre-wear-history'][-1]['average']

        return tyre_set_history

    def _getTyreWearHistoryJSON(self, start_lap : int, end_lap : int):
        """
        Generate JSON data for tyre wear history within specified lap range.

        Args:
            start_lap (int): The starting lap number.
            end_lap (int): The ending lap number.

        Returns:
            list: A list of dictionaries containing lap number and tyre wear data.
        """

        range_of_laps = range(start_lap, end_lap + 1)
        tyre_wear_history = []
        if start_lap == 1:
            tyre_wear_history.append({
                'lap-number': 0,
                'front-right-wear': self.m_per_lap_snapshots[0].m_car_damage_packet.m_tyresWear[F1Utils.INDEX_FRONT_RIGHT],
                'front-left-wear': self.m_per_lap_snapshots[0].m_car_damage_packet.m_tyresWear[F1Utils.INDEX_FRONT_LEFT],
                'rear-right-wear': self.m_per_lap_snapshots[0].m_car_damage_packet.m_tyresWear[F1Utils.INDEX_REAR_RIGHT],
                'rear-left-wear': self.m_per_lap_snapshots[0].m_car_damage_packet.m_tyresWear[F1Utils.INDEX_REAR_LEFT],
            })
        for lap_number in range_of_laps:
            if lap_number in self.m_per_lap_snapshots:
                car_damage_data = self.m_per_lap_snapshots[lap_number].m_car_damage_packet
                if car_damage_data:
                    tyre_wear_history.append({
                        'lap-number': lap_number,
                        'front-right-wear': car_damage_data.m_tyresWear[F1Utils.INDEX_FRONT_RIGHT],
                        'front-left-wear': car_damage_data.m_tyresWear[F1Utils.INDEX_FRONT_LEFT],
                        'rear-right-wear': car_damage_data.m_tyresWear[F1Utils.INDEX_REAR_RIGHT],
                        'rear-left-wear': car_damage_data.m_tyresWear[F1Utils.INDEX_REAR_LEFT],
                    })
                else:
                    png_logger.debug('car damage data not available for lap %d driver %s', lap_number, self.m_name)
            else:
                png_logger.debug('per lap snapshot not available for lap %d driver %s', lap_number, self.m_name)
        return tyre_wear_history

    def onLapChange(self,
        old_lap_number: int) -> None:
        """
        Perform snapshot for the given lap change.

        Args:
            old_lap_number (int): The old lap number.
        """

        # Check if the old lap number is already present in the snapshots (lap already processed)
        if old_lap_number in self.m_per_lap_snapshots:
            return

        # Store the snapshot data for the old lap
        self.m_per_lap_snapshots[old_lap_number] = DataPerDriver.PerLapHistoryEntry(
            car_damage=self.m_packet_car_damage,
            car_status=self.m_packet_car_status,
            sc_status=self.m_curr_lap_sc_status,
            tyre_sets=self.m_packet_tyre_sets,
            lap_data=self.m_packet_lap_data
        )

        # Add the tyre wear data into the tyre stint history
        if (old_lap_number > 0) and (len(self.m_tyre_set_history) > 0):
            self.m_tyre_set_history[-1].m_tyre_wear_history.append(TyreWearPerLap(
                fl_tyre_wear=self.m_packet_car_damage.m_tyresWear[F1Utils.INDEX_FRONT_LEFT],
                fr_tyre_wear=self.m_packet_car_damage.m_tyresWear[F1Utils.INDEX_FRONT_RIGHT],
                rl_tyre_wear=self.m_packet_car_damage.m_tyresWear[F1Utils.INDEX_REAR_LEFT],
                rr_tyre_wear=self.m_packet_car_damage.m_tyresWear[F1Utils.INDEX_REAR_RIGHT],
                lap_number=old_lap_number,
                is_racing_lap=True,
                desc="end of lap " + str(old_lap_number) + " snapshot"
            ))

        # Add the tyre wear data into the extrapolator
        tyre_set_id = self._getCurrentTyreSetKey()
        if tyre_set_id:
            self.m_tyre_wear_extrapolator.updateDataLap(TyreWearPerLap(
                fl_tyre_wear=self.m_packet_car_damage.m_tyresWear[F1Utils.INDEX_FRONT_LEFT],
                fr_tyre_wear=self.m_packet_car_damage.m_tyresWear[F1Utils.INDEX_FRONT_RIGHT],
                rl_tyre_wear=self.m_packet_car_damage.m_tyresWear[F1Utils.INDEX_REAR_LEFT],
                rr_tyre_wear=self.m_packet_car_damage.m_tyresWear[F1Utils.INDEX_REAR_RIGHT],
                lap_number=old_lap_number,
                is_racing_lap=True,
                desc=tyre_set_id
            ))

        # Fuel stuff
        self.m_fuel_rate_recommender.add(self.m_packet_car_status.m_fuelInTank, old_lap_number)

    def isZerothLapSnapshotDataAvailable(self) -> bool:
        """
        Checks if zeroth lap snapshot data is available.

        Returns:
            bool - True if zeroth lap snapshot data is available
        """

        return bool(
            self.m_packet_car_damage and
            self.m_packet_car_status and
            self.m_packet_tyre_sets and
            self.m_packet_lap_data
        )

    def updateTyreSetData(self, fitted_index: int) -> None:
        """Update the current tyre set in the history list, if required.
               NOTE: The tyre history is ignored if the player has disabled telemetry

        Args:
            fitted_index (int): The fitted tyre set index
        """

        # fuck those anti telemetry cunts
        if self.m_telemetry_restrictions != TelemetrySetting.PUBLIC:
            return

        # This can happen if tyre sets packets arrives before lap data packet
        if self.m_current_lap is not None:
            fitted_tyre_set_key = self._getCurrentTyreSetKey()
            if len(self.m_tyre_set_history) == 0:
                if 0 in self.m_per_lap_snapshots:
                    # Start of race, enter the tyre wear data along with starting value
                    initial_tyre_wear = TyreWearPerLap(
                        fl_tyre_wear=self.m_per_lap_snapshots[0].m_car_damage_packet.m_tyresWear[F1Utils.INDEX_FRONT_LEFT],
                        fr_tyre_wear=self.m_per_lap_snapshots[0].m_car_damage_packet.m_tyresWear[F1Utils.INDEX_FRONT_RIGHT],
                        rl_tyre_wear=self.m_per_lap_snapshots[0].m_car_damage_packet.m_tyresWear[F1Utils.INDEX_REAR_LEFT],
                        rr_tyre_wear=self.m_per_lap_snapshots[0].m_car_damage_packet.m_tyresWear[F1Utils.INDEX_REAR_RIGHT],
                        lap_number=0,
                        is_racing_lap=True,
                        desc="end of zeroth lap data point"
                    )
                    self.m_tyre_set_history.append(DataPerDriver.TyreSetHistoryEntry(
                                                start_lap=self.m_current_lap,
                                                index=fitted_index,
                                                tyre_set_key=fitted_tyre_set_key,
                                                initial_tyre_wear=initial_tyre_wear,
                    ))
            elif fitted_index != self.m_tyre_set_history[-1].m_fitted_index:
                lap_number = self.m_current_lap - 1
                # create a new tyre set entry with initial data.
                initial_tyre_wear = TyreWearPerLap(
                    fl_tyre_wear=self.m_packet_car_damage.m_tyresWear[F1Utils.INDEX_FRONT_LEFT],
                    fr_tyre_wear=self.m_packet_car_damage.m_tyresWear[F1Utils.INDEX_FRONT_RIGHT],
                    rl_tyre_wear=self.m_packet_car_damage.m_tyresWear[F1Utils.INDEX_REAR_LEFT],
                    rr_tyre_wear=self.m_packet_car_damage.m_tyresWear[F1Utils.INDEX_REAR_RIGHT],
                    lap_number=lap_number,
                    is_racing_lap=True,
                    desc="tyre set change detected. key=" + str(fitted_tyre_set_key)
                )
                self.m_tyre_set_history.append(DataPerDriver.TyreSetHistoryEntry(
                                            start_lap=lap_number,
                                            index=fitted_index,
                                            tyre_set_key=fitted_tyre_set_key,
                                            initial_tyre_wear=initial_tyre_wear,
                ))

                # Tyre set change detected. clear the extrapolation data
                self.m_tyre_wear_extrapolator.clear()
                self.m_tyre_wear_extrapolator.updateDataLap(initial_tyre_wear)

    def _getCurrentTyreSetKey(self) -> Optional[str]:
        """Get the unique ID key for the currently equipped tyre set

        Returns:
            Optional[str]: The tyre set key
        """

        return self.m_packet_tyre_sets.getFittedTyreSetKey() if self.m_packet_tyre_sets else None

    def _getCurrentTyreSetID(self) -> Optional[int]:
        """Get the ID/index for the currently equipped tyre set

        Returns:
            Optional[int]: The tyre set ID
        """

        return self.m_packet_tyre_sets.m_fittedIdx if self.m_packet_tyre_sets else None

    def _getNextLapSnapshot(self) -> Generator[Tuple[int, PerLapHistoryEntry], None, None]:
        """
        Returns a generator for each lap's snapshot in order.

        Yields:
            Tuple[int, PerLapHistoryEntry]: Tuple containing lap number and snapshot data for each lap.
        """
        for lap_number in sorted(self.m_per_lap_snapshots.keys()):
            yield lap_number, self.m_per_lap_snapshots[lap_number]

    def _computeTyreStintEndLaps(self) -> None:
        """
        Compute the end lap number for each tyre stint
        """

        # Don't do any of this if we have no tyre stint history. Fuck those guys who have telemetry off
        if len(self.m_tyre_set_history) > 0:
            # self._cleanTyreStintHistory()
            for i in range(len(self.m_tyre_set_history) - 1):
                current_stint = self.m_tyre_set_history[i]
                next_stint = self.m_tyre_set_history[i + 1]
                current_stint.m_end_lap = next_stint.m_start_lap

            # For the last tyre stint, get end lap num from session history
            self.m_tyre_set_history[-1].m_end_lap = self.m_packet_session_history.m_numLaps

    def _cleanTyreStintHistory(self) -> None:
        """If consecutive entries with same start lap exist, only the last instance will be retained.
             Consecutive duplicate entries are created when the player spams flashback in the pit lane
        """

        # Clean the input list by removing all but the last occurrence of consecutive items with the same m_start_lap
        cleaned_tyre_set_history_list = []
        last_occurrence_dict = OrderedDict()

        for entry in self.m_tyre_set_history:
            last_occurrence_dict[entry.m_start_lap] = entry

        # Collect the last occurrences into the cleaned list
        for last_occurrence in last_occurrence_dict.values():
            cleaned_tyre_set_history_list.append(last_occurrence)

        # Update the history list
        self.m_tyre_set_history = cleaned_tyre_set_history_list

    def getTyreSetInfoAtLap(self, lap_num: Optional[int] = None) -> Optional[TyreSetInfo]:
        """Get the tyre set info at the specified lap number

        Args:
            lap_num (Optional[int]): The lap number. If None, uses current lap number

        Returns:
            Optional[TyreSetInfo]: The tyre set info. None if data not found or invalid lap num
        """

        if lap_num is None:
            lap_num = self.m_current_lap

        if lap_num == self.m_current_lap and self.m_packet_car_status:
            return DataPerDriver.TyreSetInfo(
                actual_tyre_compound=self.m_packet_car_status.m_actualTyreCompound,
                visual_tyre_compound=self.m_packet_car_status.m_visualTyreCompound,
                tyre_set_id=self._getCurrentTyreSetID(),
                tyre_age_laps=self.m_packet_car_status.m_tyresAgeLaps
            )
        if (lap_num < self.m_current_lap) and (lap_num in self.m_per_lap_snapshots):
            snapshot_at_lap       = self.m_per_lap_snapshots[lap_num]
            snapshot_car_status   = snapshot_at_lap.m_car_status_packet
            snapshot_tyre_sets    = snapshot_at_lap.m_tyre_sets_packet
            if not snapshot_car_status or not snapshot_tyre_sets:
                return None
            return DataPerDriver.TyreSetInfo(
                actual_tyre_compound=snapshot_car_status.m_actualTyreCompound,
                visual_tyre_compound=snapshot_car_status.m_visualTyreCompound,
                tyre_set_id=snapshot_tyre_sets.m_fittedIdx,
                tyre_age_laps=snapshot_car_status.m_tyresAgeLaps
            )

        return None

    def getCollisionStatsJSON(self) -> Dict[str, Any]:
        """Get the collision stats JSON.

        Returns:
            Dict[str, Any]: Collision stats JSON
        """

        collision_analyzer = CollisionAnayzer(
            input_mode=CollisionAnalyzerMode.INPUT_MODE_LIST_COLLISION_RECORDS,
            input_data=self.m_collision_records)
        return collision_analyzer.toJSON()

    def getFuelStatsJSON(self) -> Dict[str, Any]:
        """Get the fuel stats JSON.

        Returns:
            Dict[str, Any]: Fuel stats JSON
        """

        if self.m_packet_car_status:
            return {
                "fuel-capacity" : self.m_packet_car_status.m_fuelCapacity,
                "fuel-mix" : str(self.m_packet_car_status.m_fuelMix),
                "fuel-remaining-laps" : self.m_packet_car_status.m_fuelRemainingLaps,
                "fuel-in-tank" : self.m_packet_car_status.m_fuelInTank,
                "curr-fuel-rate" :self.m_fuel_rate_recommender.curr_fuel_rate,
                "last-lap-fuel-used" : self.m_fuel_rate_recommender.fuel_used_last_lap,
                "target-fuel-rate" : self.m_fuel_rate_recommender.target_fuel_rate
            }

        return {
            "fuel-capacity" : 0.0,
            "fuel-mix" : 0,
            "fuel-remaining-laps" : 0.0,
            "fuel-in-tank" : 0.0,
            "curr-fuel-rate" : 0.0,
            "last-lap-fuel-used" : 0.0,
            "target-fuel-rate" : 0.0
        }

    def _isAnyLapDataInSnashotNone(self) -> bool:
        """Check if any lap data in the snapshot is None

        Returns:
            bool: True if any lap data in the snapshot is None
        """

        ret = False
        for snapshot in self.m_per_lap_snapshots.values():
            if snapshot.m_lap_data is None:
                ret = True
                break
        return ret

    def getPositionHistoryJSON(self) -> Dict[str, Any]:
        """Get the position history JSON.

        Returns:
            Dict[str, Any]: Position history JSON
        """

        return {
            "name": self.m_name,
            "team": self.m_team,
            "driver-number": self.m_driver_number,
            "driver-position-history": [
                {
                    "lap-number": lap_number,
                    "position": snapshot_record.m_lap_data.m_carPosition
                }
                for lap_number, snapshot_record in self._getNextLapSnapshot()
            ]
<<<<<<< HEAD
        } if not self._isAnyLapDataInSnashotNone() else {}
=======
        } if not self._isAnyLapDataInSnashotNone(self) else {}
>>>>>>> 31d61ea0

    def updateLapDataPacketCopy(self, lap_data: LapData, full_lap_distance: int) -> None:
        """Add to the warning/penalty history if required and update the lap data packet copy

        Args:
            lap_data (LapData): The incoming lap data packet
            full_lap_distance (int): The distance of the entire lap in metres
        """

        curr_other_warnings = lap_data.m_totalWarnings - lap_data.m_cornerCuttingWarnings
        lap_progress_percent=(lap_data.m_lapDistance/float(full_lap_distance))*100.0
        if not self.m_packet_lap_data:
            # If any penalties/warnings exist, set it
            if lap_data.m_cornerCuttingWarnings > 0:
                # Add the corner cutting warning
                self.m_warning_penalty_history.append(DataPerDriver.WarningPenaltyEntry(
                    entry_type=DataPerDriver.WarningPenaltyEntry.EntryType.CORNER_CUTTING_WARNING,
                    old_value=0,
                    new_value=lap_data.m_cornerCuttingWarnings,
                    lap_num=lap_data.m_currentLapNum,
                    sector_number=lap_data.m_sector,
                    distance_from_start=lap_data.m_lapDistance,
                    lap_progress_percent=lap_progress_percent
                    ))
            if curr_other_warnings > 0:
                # Add other warnings
                self.m_warning_penalty_history.append(DataPerDriver.WarningPenaltyEntry(
                    entry_type=DataPerDriver.WarningPenaltyEntry.EntryType.OTHER_WARNING,
                    old_value=0,
                    new_value=curr_other_warnings,
                    lap_num=lap_data.m_currentLapNum,
                    sector_number=lap_data.m_sector,
                    distance_from_start=lap_data.m_lapDistance,
                    lap_progress_percent=lap_progress_percent
                    ))
            if lap_data.m_numUnservedDriveThroughPens > 0:
                # Add the drive through penalty
                self.m_warning_penalty_history.append(DataPerDriver.WarningPenaltyEntry(
                    entry_type=DataPerDriver.WarningPenaltyEntry.EntryType.DT_PENALTY,
                    old_value=0,
                    new_value=lap_data.m_numUnservedDriveThroughPens,
                    lap_num=lap_data.m_currentLapNum,
                    sector_number=lap_data.m_sector,
                    distance_from_start=lap_data.m_lapDistance,
                    lap_progress_percent=lap_progress_percent
                    ))
            if lap_data.m_numUnservedStopGoPens > 0:
                # Add the stop go penalty
                self.m_warning_penalty_history.append(DataPerDriver.WarningPenaltyEntry(
                    entry_type=DataPerDriver.WarningPenaltyEntry.EntryType.SG_PENALTY,
                    old_value=0,
                    new_value=lap_data.m_numUnservedStopGoPens,
                    lap_num=lap_data.m_currentLapNum,
                    sector_number=lap_data.m_sector,
                    distance_from_start=lap_data.m_lapDistance,
                    lap_progress_percent=lap_progress_percent
                    ))
            if lap_data.m_penalties > 0:
                # Add the time penalty
                self.m_warning_penalty_history.append(DataPerDriver.WarningPenaltyEntry(
                    entry_type=DataPerDriver.WarningPenaltyEntry.EntryType.TIME_PENALTY,
                    old_value=0,
                    new_value=lap_data.m_penalties,
                    lap_num=lap_data.m_currentLapNum,
                    sector_number=lap_data.m_sector,
                    distance_from_start=lap_data.m_lapDistance,
                    lap_progress_percent=lap_progress_percent
                    ))
        else:
            old_other_warnings  = self.m_packet_lap_data.m_totalWarnings - \
                self.m_packet_lap_data.m_cornerCuttingWarnings
            # If there is a diff in corner cutting warnings, add it
            if lap_data.m_cornerCuttingWarnings != self.m_packet_lap_data.m_cornerCuttingWarnings:
                self.m_warning_penalty_history.append(DataPerDriver.WarningPenaltyEntry(
                    entry_type=DataPerDriver.WarningPenaltyEntry.EntryType.CORNER_CUTTING_WARNING,
                    old_value=self.m_packet_lap_data.m_cornerCuttingWarnings,
                    new_value=lap_data.m_cornerCuttingWarnings,
                    lap_num=lap_data.m_currentLapNum,
                    sector_number=lap_data.m_sector,
                    distance_from_start=lap_data.m_lapDistance,
                    lap_progress_percent=lap_progress_percent
                    ))
            # If there is a diff in other warnings, add it
            if curr_other_warnings != old_other_warnings:
                self.m_warning_penalty_history.append(DataPerDriver.WarningPenaltyEntry(
                    entry_type=DataPerDriver.WarningPenaltyEntry.EntryType.OTHER_WARNING,
                    old_value=old_other_warnings,
                    new_value=curr_other_warnings,
                    lap_num=lap_data.m_currentLapNum,
                    sector_number=lap_data.m_sector,
                    distance_from_start=lap_data.m_lapDistance,
                    lap_progress_percent=lap_progress_percent
                    ))
            # If there is a diff in drive through penalties, add it
            if lap_data.m_numUnservedDriveThroughPens != self.m_packet_lap_data.m_numUnservedDriveThroughPens:
                self.m_warning_penalty_history.append(DataPerDriver.WarningPenaltyEntry(
                    entry_type=DataPerDriver.WarningPenaltyEntry.EntryType.DT_PENALTY,
                    old_value=self.m_packet_lap_data.m_numUnservedDriveThroughPens,
                    new_value=lap_data.m_numUnservedDriveThroughPens,
                    lap_num=lap_data.m_currentLapNum,
                    sector_number=lap_data.m_sector,
                    distance_from_start=lap_data.m_lapDistance,
                    lap_progress_percent=lap_progress_percent
                    ))
            # If there is a diff in stop go penalties, add it
            if lap_data.m_numUnservedStopGoPens != self.m_packet_lap_data.m_numUnservedStopGoPens:
                self.m_warning_penalty_history.append(DataPerDriver.WarningPenaltyEntry(
                    entry_type=DataPerDriver.WarningPenaltyEntry.EntryType.SG_PENALTY,
                    old_value=self.m_packet_lap_data.m_numUnservedStopGoPens,
                    new_value=lap_data.m_numUnservedStopGoPens,
                    lap_num=lap_data.m_currentLapNum,
                    sector_number=lap_data.m_sector,
                    distance_from_start=lap_data.m_lapDistance,
                    lap_progress_percent=lap_progress_percent
                    ))
            # If there is a diff in time penalties, add it
            if lap_data.m_penalties != self.m_packet_lap_data.m_penalties:
                self.m_warning_penalty_history.append(DataPerDriver.WarningPenaltyEntry(
                    entry_type=DataPerDriver.WarningPenaltyEntry.EntryType.TIME_PENALTY,
                    old_value=self.m_packet_lap_data.m_penalties,
                    new_value=lap_data.m_penalties,
                    lap_num=lap_data.m_currentLapNum,
                    sector_number=lap_data.m_sector,
                    distance_from_start=lap_data.m_lapDistance,
                    lap_progress_percent=lap_progress_percent
                    ))

        # Finally, update the packet copy
        self.m_packet_lap_data = lap_data

class DriverData:
    """
    Class that models the data for multiple race drivers.

    Attributes:
        m_driver_data (Dict[int, DataPerDriver]): Dictionary containing driver data indexed by driver ID.
        m_player_index (int): The index of the player driver.
        m_fastest_index (int): The index of the driver who achieved the fastest lap.
        m_num_active_cars (int): The number of active cars in the race.
        m_num_dnf_cars (int): The number of cars that did not finish the race.
        m_race_completed (bool): Indicates whether the race has been completed.
        m_final_json (Dict[str, Any]): Dictionary containing the final JSON data for the driver.
        m_total_laps (int): The total number of laps in this race
        m_ideal_pit_stop_window (int): The ideal pit stop window for the player, according to the selected strategy
        m_track_id (TrackID): The track ID of the event
        m_game_year (int): The game year
        m_collision_records (List[CollisionRecord]): List of collision records
    """

    def __init__(self):
        """
        Initialize the DriverData object.
        """
        self.m_driver_data: Dict[int, DataPerDriver] = {}
        self.m_player_index: Optional[int] = None
        self.m_fastest_index: Optional[int] = None
        self.m_num_active_cars: Optional[int] = None
        self.m_num_dnf_cars: Optional[int] = None
        self.m_race_completed: Optional[bool] = None
        self.m_final_json: Dict[str, Any] = None
        self.m_is_player_dnf : Optional[bool] = None
        self.m_total_laps : Optional[int] = None
        self.m_ideal_pit_stop_window : Optional[int] = None
        self.m_track_id : Optional[TrackID] = None
        self.m_game_year : Optional[int] = None
        self.m_collision_records : List[CollisionRecord] = []
        self.m_track_length : Optional[int] = None

    def clear(self) -> None:
        """Clear this object. Clears the m_driver_data list and sets everything else to None
        """
        self.m_driver_data.clear()
        self.m_player_index = None
        self.m_fastest_index = None
        self.m_num_active_cars = None
        self.m_num_dnf_cars = None
        self.m_race_completed = None
        self.m_final_json = None
        self.m_is_player_dnf = None
        self.m_total_laps = None
        self.m_ideal_pit_stop_window = None
        self.m_track_id = None
        self.m_game_year = None
        self.m_collision_records.clear()
        self.m_track_length = None

    def setRaceOngoing(self) -> None:
        """
        Set the race as ongoing.
        """
        self.m_race_completed = False

    def setRaceCompleted(self) -> None:
        """
        Set the race as completed.
        """
        self.m_race_completed = True

    def getIndexByTrackPosition(self, track_position: int) -> Tuple[Optional[int], Optional[DataPerDriver]]:
        """
        Get the driver index and data based on the provided track position.

        Args:
            track_position(int): The track position to search for.

        Returns:
            Tuple[Optional[int], Optional[DataPerDriver]]: A tuple containing the driver index and corresponding
                DataPerDriver object if found; otherwise, (None, None).
        """
        for index, driver_data in self.m_driver_data.items():
            if driver_data.m_position == track_position:
                return index, copy.deepcopy(driver_data)
        return None, None

    def _getPenaltyString(self, penalties_sec: int, num_dt: int, num_sg: int) -> str:
        """Computes and returns a printable string capturing all penalties

        Args:
            penalties_sec (int): The time penalty in second
            num_dt (int): Number of drive through penalties
            num_sg (int): Number of stop/go penalties

        Returns:
            str: The penalty string
        """

        if penalties_sec == 0 and num_dt == 0 and num_sg == 0:
            return ""
        penalty_string = "("
        started_filling = False
        if penalties_sec > 0:
            penalty_string += "+" + str(penalties_sec) + " sec"
            started_filling = True
        if num_dt > 0:
            if started_filling:
                penalty_string += " + "
            penalty_string += str(num_dt) + "DT"
            started_filling = True
        if num_sg:
            if started_filling:
                penalty_string += " + "
            penalty_string += str(num_sg) + "SG"
        penalty_string += ")"
        return penalty_string

    def _getObjectByIndex(self, index: int) -> DataPerDriver:
        """Looks up and retrieves the object at the specified index.
            If not found, creates the object, inserts into the dict, and returns it.

        Args:
            index (int): The driver index

        Returns:
            DataPerDriver: The data object associated with the given index
        """
        # Use setdefault to insert a new DataPerDriver if the index is not found, avoiding multiple lookups
        return self.m_driver_data.setdefault(index, DataPerDriver(self.m_total_laps))

    def _recomputeFastestLap(self) -> None:
        """
        Recomputes the fastest lap and updates the necessary fields
        """

        self.m_fastest_index = None
        fastest_time_ms = 500000000000 # cant be slower than this, right?
        for index, driver_data in self.m_driver_data.items():
            if driver_data.m_best_lap_str is not None:
                if driver_data.m_best_lap_ms > 0 and driver_data.m_best_lap_ms < fastest_time_ms:
                    fastest_time_ms = driver_data.m_best_lap_ms
                    self.m_fastest_index = index

    def _shouldRecomputeFastestLap(self, driver_data: DataPerDriver) -> bool:
        """
        Check if the fastest lap needs to be recomputed based on a given driver's data.

        Args:
            driver_data (DataPerDriver): The data for the driver.

        Returns:
            bool: True if the fastest lap needs to be recomputed, False otherwise.
        """

        # False if no data is available
        if self.m_num_active_cars is None or self.m_num_active_cars == 0:
            return False

        # Driver data is not available
        if driver_data.m_best_lap_str is None:
            return False

        # True if fastest lap has not been determined yet
        if self.m_fastest_index is None:
            return True

        # Determine this guy's best lap
        driver_best_lap_ms = None
        if driver_data.m_packet_session_history:
            # First option, session history data
            best_lap_index: int = driver_data.m_packet_session_history.m_bestLapTimeLapNum - 1
            if 0 <= best_lap_index < len(driver_data.m_packet_session_history.m_lapHistoryData):
                if driver_data.m_packet_session_history.m_lapHistoryData[best_lap_index].isLapValid():
                    driver_best_lap_ms = \
                        driver_data.m_packet_session_history.m_lapHistoryData[best_lap_index].m_lapTimeInMS
        if driver_best_lap_ms is None:
            # Second option, from the object itself
            driver_best_lap_ms = driver_data.m_best_lap_ms

        # False if this guy does not have a valid best lap
        if driver_data.m_best_lap_ms is None:
            return False

        # Check if this guy's lap is faster than the best lap
        return self.m_driver_data[self.m_fastest_index].m_best_lap_ms > driver_best_lap_ms

    def processSessionUpdate(self, packet: PacketSessionData) -> None:
        """Process the Session Update packet. Update the total laps and ideal pit window for the player

        Args:
            packet (PacketSessionData): The incoming parsed packet object
        """

        self.m_ideal_pit_stop_window = packet.m_pitStopWindowIdealLap
        self.m_track_id = packet.m_trackId
        self.m_game_year = packet.m_header.m_gameYear
        self.m_track_length = packet.m_trackLength

        # First time total laps notification has arrived after driver info (out of order)
        if (self.m_total_laps is None) and (packet.m_totalLaps > 0):

            # First update the total laps
            self.m_total_laps = packet.m_totalLaps

            # Next, update in all extrapolator objects
            for driver_data in self.m_driver_data.values():
                driver_data.m_tyre_wear_extrapolator.total_laps = self.m_total_laps
                driver_data.m_fuel_rate_recommender.total_laps = self.m_total_laps

    def processLapDataUpdate(self, packet: PacketLapData) -> None:
        """Process the lap data packet and update the necessary fields

        Args:
            packet (PacketLapData): Lap data object
        """

        num_active_cars = 0
        should_recompute = False
        result_str_map = {
            ResultStatus.DID_NOT_FINISH : "DNF",
            ResultStatus.DISQUALIFIED : "DSQ",
            ResultStatus.RETIRED : "DNF"
        }
        for index, lap_data in enumerate(packet.m_lapData):
            if lap_data.m_resultStatus == ResultStatus.INVALID:
                continue

            num_active_cars += 1

            # Fetch the driver's object
            obj_to_be_updated = self._getObjectByIndex(index)

            # Update the position, time and other fields
            obj_to_be_updated.m_position = lap_data.m_carPosition
            obj_to_be_updated.m_last_lap = F1Utils.millisecondsToMinutesSecondsMilliseconds(lap_data.m_lastLapTimeInMS) \
                if (lap_data.m_lastLapTimeInMS > 0) else "---"
            obj_to_be_updated.m_delta_to_car_in_front = lap_data.m_deltaToCarInFrontInMS
            obj_to_be_updated.m_delta_to_leader = lap_data.m_deltaToRaceLeaderInMS
            obj_to_be_updated.m_penalties = self._getPenaltyString(lap_data.m_penalties,
                                lap_data.m_numUnservedDriveThroughPens, lap_data.m_numUnservedStopGoPens)

            # Update the per lap snapshot data structure if lap info is available
            if (obj_to_be_updated.m_current_lap is not None):
                if (obj_to_be_updated.m_current_lap == 1):
                    if (obj_to_be_updated.isZerothLapSnapshotDataAvailable()):
                        # Enter data for the zeroth lap
                        obj_to_be_updated.onLapChange(
                            old_lap_number=0)

                # Now, add shit only if there is change (this should handle lap 1 to lap 2 transition)
                if (obj_to_be_updated.m_current_lap != lap_data.m_currentLapNum):
                    obj_to_be_updated.onLapChange(
                        old_lap_number=obj_to_be_updated.m_current_lap)

            # Now, update the current lap number and other shit
            obj_to_be_updated.m_current_lap =  lap_data.m_currentLapNum
            obj_to_be_updated.m_is_pitting = lap_data.m_pitStatus in \
                [LapData.PitStatus.PITTING, LapData.PitStatus.IN_PIT_AREA]
            obj_to_be_updated.m_num_pitstops = lap_data.m_numPitStops
            obj_to_be_updated.m_dnf_status_code = result_str_map.get(lap_data.m_resultStatus, "")
            # If the player is retired, update the bool variable
            if index == self.m_player_index and len(obj_to_be_updated.m_dnf_status_code) > 0:
                self.m_is_player_dnf = True

            # Update warning penalty history and copy of the packet
            obj_to_be_updated.updateLapDataPacketCopy(lap_data, self.m_track_length)

            # Check if fastest lap needs to be recomputed
            if not should_recompute:
                should_recompute = self._shouldRecomputeFastestLap(obj_to_be_updated)

        self.m_num_active_cars = num_active_cars
        # Recompute the fastest lap if required
        if should_recompute:
            self._recomputeFastestLap()

    def processFastestLapUpdate(self, packet: PacketEventData.FastestLap) -> None:
        """Process the fastest lap update event notification

        Args:
            packet (PacketEventData.FastestLap): The fastest lap update object
        """

        obj_to_be_updated = self._getObjectByIndex(packet.vehicleIdx)
        obj_to_be_updated.m_best_lap_str = F1Utils.floatSecondsToMinutesSecondsMilliseconds(packet.lapTime)
        obj_to_be_updated.m_best_lap_ms = packet.lapTime
        self.m_fastest_index = packet.vehicleIdx

    def processRetirement(self, packet: PacketEventData.Retirement) -> None:
        """Process the retirement update event notification

        Args:
            packet (PacketEventData.Retirement): The retirement update object
        """

        obj_to_be_updated = self._getObjectByIndex(packet.vehicleIdx)
        obj_to_be_updated.m_dnf_status_code = 'DNF'

        if packet.vehicleIdx == self.m_player_index:
            self.m_is_player_dnf = True

    def processParticipantsUpdate(self, packet: PacketParticipantsData) -> None:
        """Process the participants update packet and update the necessary fields

        Args:
            packet (PacketParticipantsData): Participants update packet
        """

        for index, participant in enumerate(packet.m_participants):
            obj_to_be_updated = self._getObjectByIndex(index)
            obj_to_be_updated.m_name = participant.m_name
            obj_to_be_updated.m_team = str(participant.m_teamId)
            obj_to_be_updated.m_driver_number = participant.m_raceNumber
            if (index == packet.m_header.m_playerCarIndex):
                obj_to_be_updated.m_is_player = True
                self.m_player_index = index
            else:
                obj_to_be_updated.m_is_player = False
            obj_to_be_updated.m_telemetry_restrictions = participant.m_yourTelemetry
            obj_to_be_updated.m_packet_particpant_data = participant

    def processCarTelemetryUpdate(self, packet: PacketCarTelemetryData) -> None:
        """Process the car telemetry update packet and update the necessary fields

        Args:
            packet (PacketCarTelemetryData): Car telemetry update packet
        """

        for index, car_telemetry_data in enumerate(packet.m_carTelemetryData):
            obj_to_be_updated = self._getObjectByIndex(index)
            obj_to_be_updated.m_drs_activated = bool(car_telemetry_data.m_drs)
            obj_to_be_updated.m_tyre_inner_temp = \
                    sum(car_telemetry_data.m_tyresInnerTemperature)/len(car_telemetry_data.m_tyresInnerTemperature)
            obj_to_be_updated.m_tyre_surface_temp = \
                    sum(car_telemetry_data.m_tyresSurfaceTemperature)/len(car_telemetry_data.m_tyresSurfaceTemperature)
            obj_to_be_updated.m_packet_car_telemetry = car_telemetry_data

    def processCarStatusUpdate(self, packet: PacketCarStatusData) -> None:
        """Process the car status update packet and update the necessary fields

        Args:
            packet (PacketCarStatusData): Car status update packet
        """

        for index, car_status_data in enumerate(packet.m_carStatusData):
            obj_to_be_updated = self._getObjectByIndex(index)
            obj_to_be_updated.m_ers_perc = (car_status_data.m_ersStoreEnergy/CarStatusData.MAX_ERS_STORE_ENERGY) * 100.0
            obj_to_be_updated.m_tyre_age = car_status_data.m_tyresAgeLaps
            obj_to_be_updated.m_tyre_compound_type = str(car_status_data.m_actualTyreCompound) + ' - ' + \
                str(car_status_data.m_visualTyreCompound)
            obj_to_be_updated.m_drs_allowed = bool(car_status_data.m_drsAllowed)
            obj_to_be_updated.m_drs_distance = car_status_data.m_drsActivationDistance
            obj_to_be_updated.m_packet_car_status = car_status_data
            obj_to_be_updated.m_fuel_load_kg = car_status_data.m_fuelInTank
            obj_to_be_updated.m_fuel_laps_remaining = car_status_data.m_fuelRemainingLaps

    def processFinalClassificationUpdate(self, packet: PacketFinalClassificationData) -> Dict[str, Any]:
        """Process the final classification update packet and update the necessary fields.
                Returns a JSON dict of all driver info

        Args:
            packet (PacketFinalClassificationData): The final classification update packet

        Returns:
            Dict[str, Any]: JSON dict of all driver info
        """

        final_json = packet.toJSON()
        final_json["position-history"] = []
        for index, data in enumerate(packet.m_classificationData):
            obj_to_be_updated = self.m_driver_data.get(index, None)
            # Perform the final snapshot
            obj_to_be_updated.onLapChange(
                old_lap_number=data.m_numLaps)
            if obj_to_be_updated:
                obj_to_be_updated.m_position = data.m_position
                obj_to_be_updated.m_packet_final_classification = data
                final_json["classification-data"][index] = obj_to_be_updated.toJSON(index)
                final_json["position-history"].append(
                    obj_to_be_updated.getPositionHistoryJSON()
                )
        final_json['classification-data'] = sorted(final_json['classification-data'], key=lambda x: x['track-position'])
        final_json['game-year'] = self.m_game_year
        self.m_final_json = final_json
        return final_json

    def processCarDamageUpdate(self, packet: PacketCarDamageData) -> None:
        """Process the car damage update packet and update the necessary fields

        Args:
            packet (PacketCarDamageData): The car damage update packet
        """
        for index, car_damage in enumerate(packet.m_carDamageData):
            obj_to_be_updated = self._getObjectByIndex(index)
            obj_to_be_updated.m_packet_car_damage = car_damage
            obj_to_be_updated.m_tyre_wear = TyreWearPerLap(
                fl_tyre_wear=car_damage.m_tyresWear[F1Utils.INDEX_FRONT_LEFT],
                fr_tyre_wear=car_damage.m_tyresWear[F1Utils.INDEX_FRONT_RIGHT],
                rl_tyre_wear=car_damage.m_tyresWear[F1Utils.INDEX_REAR_LEFT],
                rr_tyre_wear=car_damage.m_tyresWear[F1Utils.INDEX_REAR_RIGHT],
                desc="curr tyre wear"
            )
            obj_to_be_updated.m_fl_wing_damage = car_damage.m_frontLeftWingDamage
            obj_to_be_updated.m_fr_wing_damage = car_damage.m_frontRightWingDamage
            obj_to_be_updated.m_rear_wing_damage = car_damage.m_rearWingDamage

    def processSessionHistoryUpdate(self, packet: PacketSessionHistoryData) -> None:
        """Process the session history update packet and update the necessary fields

        Args:
            packet (PacketSessionHistoryData): The session history update packet
        """

        obj_to_be_updated = self._getObjectByIndex(packet.m_carIdx)
        obj_to_be_updated.m_packet_session_history = packet
        if (packet.m_bestLapTimeLapNum > 0) and (packet.m_bestLapTimeLapNum <= packet.m_numLaps):
            obj_to_be_updated.m_best_lap_ms = packet.m_lapHistoryData[packet.m_bestLapTimeLapNum-1].m_lapTimeInMS
            obj_to_be_updated.m_best_lap_str = F1Utils.millisecondsToMinutesSecondsMilliseconds(
                obj_to_be_updated.m_best_lap_ms)

        # if self._shouldRecomputeFastestLap():
        if self._shouldRecomputeFastestLap(obj_to_be_updated):
            self._recomputeFastestLap()

    def processTyreSetsUpdate(self, packet: PacketTyreSetsData) -> None:
        """Process the tyre sets update packet and update the necessary fields

        Args:
            packet (PacketTyreSetsData): The tyre sets update packet
        """

        obj_to_be_updated = self._getObjectByIndex(packet.m_carIdx)
        obj_to_be_updated.m_packet_tyre_sets = packet
        obj_to_be_updated.m_tyre_life_remaining_laps = packet.m_tyreSetData[packet.m_fittedIdx].m_lifeSpan

        # Update the tyre set history
        obj_to_be_updated.updateTyreSetData(fitted_index=packet.m_fittedIdx)

    def processMotionUpdate(self, packet: PacketMotionData) -> None:
        """Process the motion update packet and update the necessary fields

        Args:
            packet (PacketMotionData): The motion update packet
        """

        for index, motion_data in enumerate(packet.m_carMotionData):
            obj_to_be_updated = self._getObjectByIndex(index)
            obj_to_be_updated.m_packet_motion = motion_data

    def processCarSetupsUpdate(self, packet: PacketCarSetupData) -> None:
        """Process the car setup update packet and update the necessary fields

        Args:
            packet (PacketCarSetupData): The car setup update packet
        """

        for index, car_setup in enumerate(packet.m_carSetups):
            obj_to_be_updated = self._getObjectByIndex(index)
            obj_to_be_updated.m_packet_car_setup = car_setup

    def getDriverInfoJsonByIndex(self, index: int) -> Optional[Dict[str, Any]]:
        """Get the driver info JSON for the specified index.

        Args:
            index (int): Index of the driver

        Returns:
            Optional[Dict[str, Any]]: Driver info JSON. None if invalid index or data not yet available
        """

        driver_info_obj = self.m_driver_data.get(index, None)
        if self.m_race_completed:
            include_wear_prediction = False
            selected_pit_stop_lap = None
        else:
            include_wear_prediction = True
            if driver_info_obj.m_is_player:
                if self.m_ideal_pit_stop_window < driver_info_obj.m_current_lap:
                    selected_pit_stop_lap = None
                else:
                    selected_pit_stop_lap = self.m_ideal_pit_stop_window
            else:
                selected_pit_stop_lap = None
        if not driver_info_obj:
            return None
        final_json = driver_info_obj.toJSON(index, include_wear_prediction, selected_pit_stop_lap)
        final_json["circuit"] = str(self.m_track_id)
        final_json["is-finish-line-after-pit-garage"] = F1Utils.isFinishLineAfterPitGarage(self.m_track_id) \
            if self.m_track_id is not None else None

        # Collisions stats
        final_json["collisions"] = driver_info_obj.getCollisionStatsJSON()
        return final_json

    def getRaceInfoJSON(self) -> Dict[str, Any]:
        """Get the race info JSON.

        Returns:
            Dict[str, Any]: Race info JSON
        """

        if self.m_race_completed and self.m_final_json:
            return self.m_final_json
        return {"classification-data" : self._getClassificationDataListJSON()}

    def processCollisionEvent(self, packet: PacketEventData.Collision) -> None:
        """Process the collision event update packet and update the necessary fields

        Args:
            packet (PacketEventData.Collision): The collision event update packet
        """

        collision_obj = self._getCollisionObj(packet.m_vehicle_1_index, packet.m_vehicle_2_index)
        if collision_obj:
            self.m_driver_data[packet.m_vehicle_1_index].m_collision_records.append(collision_obj)
            self.m_driver_data[packet.m_vehicle_2_index].m_collision_records.append(collision_obj)
            self.m_collision_records.append(collision_obj)

    def _getCollisionObj(self, driver_1_index: int, driver_2_index: int) -> Optional[CollisionRecord]:
        """Returns a collision object containing collision information

        Args:
            driver_1_index (int): The index of the first driver
            driver_2_index (int): The index of the second driver

        Returns:
            Optional[CollisionRecord]: A collision object containing collision information
        """

        if not self.m_driver_data:
            return None
        driver_1_obj = self.m_driver_data.get(driver_1_index, None)
        driver_2_obj = self.m_driver_data.get(driver_2_index, None)
        if driver_1_obj is None or driver_2_obj is None:
            return None

        if driver_1_obj.m_name is None or \
            driver_1_obj.m_current_lap is None or \
                driver_2_obj.m_name is None or \
                    driver_2_obj.m_current_lap is None:
            return None

        return CollisionRecord(
            driver_1_name=driver_1_obj.m_name,
            driver_1_lap=driver_1_obj.m_current_lap,
            driver_1_index=driver_1_index,
            driver_2_name=driver_2_obj.m_name,
            driver_2_lap=driver_2_obj.m_current_lap,
            driver_2_index=driver_2_index
        )

    def _getClassificationDataListJSON(self):
        """
        Return a list of dictionaries containing index, driver name, position, and participant data.
        """

        return [driver_data.toJSON(index) for index, driver_data in self.m_driver_data.items()]

    def getCollisionStatsJSON(self) -> Dict[str, Any]:
        """Get the collision stats JSON.

        Returns:
            Dict[str, Any]: Collision stats JSON
        """

        collision_analyzer = CollisionAnayzer(
            input_mode=CollisionAnalyzerMode.INPUT_MODE_LIST_COLLISION_RECORDS,
            input_data=self.m_collision_records)
        return collision_analyzer.toJSON()

class CustomMarkerEntry:
    """Class representing the data points related to a custom time marker.
    """

    def __init__(self,
        track: str,
        event_type: str,
        lap: int,
        sector: LapData.Sector,
        curr_lap_time: str,
        curr_lap_perc: str):
        """
        Initializes a CustomMarkerEntry instance.

        Parameters:
            - track: A string representing the track name.
            - event_type: A string representing the type of event.
            - lap: An integer representing the lap number.
            - sector: An instance of LapData.Sector enum representing the sector.
            - curr_lap_time: A string representing the current lap time.
            - curr_lap_perc: A string representing the current lap percentage.
        """

        self.m_track: str               = track
        self.m_event_type: str          = event_type
        self.m_lap: int                 = lap
        self.m_sector: LapData.Sector   = sector
        self.m_curr_lap_time: str       = curr_lap_time
        self.m_curr_lap_percent: str    = curr_lap_perc

    def toJSON(self) -> Dict[str, Any]:
        """
        Convert CustomMarkerEntry instance to a JSON-compatible dictionary.

        Returns:
            A dictionary representation of the CustomMarkerEntry.
        """
        return {
            "track": self.m_track,
            "event-type": self.m_event_type,
            "lap": str(self.m_lap),
            "sector": str(self.m_sector),
            "curr-lap-time": self.m_curr_lap_time,
            "curr-lap-percentage": self.m_curr_lap_percent
        }

    def toCSV(self) -> str:
        """
        Convert CustomMarkerEntry instance to a CSV string.

        Returns:
            A CSV string representation of the CustomMarkerEntry.
        """
        return \
            f"{self.m_track}, " \
            f"{self.m_event_type}, " \
            f"{str(self.m_lap)}, " \
            f"{str(self.m_sector)}, " \
            f"{self.m_curr_lap_time}, " \
            f"{self.m_curr_lap_percent}"

    def __str__(self):
        """
        Return string representation of CustomMarkerEntry instance.

        Returns:
            A string representation of the CustomMarkerEntry instance.
        """
        return self.toCSV()

# -------------------------------------- GLOBALS -----------------------------------------------------------------------

_globals = GlobalData()
_driver_data = DriverData()
_globals_lock: rwlock.RWLockFair = rwlock.RWLockFair()
_driver_data_lock: rwlock.RWLockFair = rwlock.RWLockFair()
png_logger = getLogger()

# -------------------------------------- TELEMETRY PACKET HANDLERS -----------------------------------------------------

def processSessionStarted() -> None:
    """
    Reset the data structures when SESSION_STARTED has been received
    """
    with _driver_data_lock.gen_wlock():
        _driver_data.clear()
        _driver_data.setRaceOngoing()
    with _globals_lock.gen_wlock():
        _globals.m_packet_final_classification = None # Clear this because this is the start of the race

def processSessionUpdate(packet: PacketSessionData) -> bool:
    """Update the data strctures with session data
    Args:
        packet (PacketSessionData): Session data packet

    Returns:
        bool - True if all data needs to be reset
    """

    with _driver_data_lock.gen_wlock():
        _driver_data.processSessionUpdate(packet)
    with _globals_lock.gen_wlock():
        return _globals.processSessionUpdate(packet)

def processLapDataUpdate(packet: PacketLapData) -> None:
    """Update the data structures with lap data

    Args:
        packet (PacketLapData): Lap Data packet
    """

    with _driver_data_lock.gen_wlock():
        if _driver_data.m_total_laps is not None:
            _driver_data.processLapDataUpdate(packet)
            _driver_data.setRaceOngoing()

def processFastestLapUpdate(packet: PacketEventData) -> None:
    """Update the data structures with the fastest lap

    Args:
        packet (PacketEventData): Fastest lap Event packet
    """

    with _driver_data_lock.gen_wlock():
        _driver_data.processFastestLapUpdate(packet.mEventDetails)

def processRetirementEvent(packet: PacketEventData) -> None:
    """Update the data structures with the driver retirement udpate

    Args:
        packet (PacketEventData): Retirement event packet
    """

    with _driver_data_lock.gen_wlock():
        _driver_data.processRetirement(packet.mEventDetails)

def processCollisionsEvent(packet: PacketEventData.Collision)-> None:
    """Update the data structures with collisions event udpate.

    Args:
        packet (PacketEventData.Collision): The collision update packet
    """

    with _driver_data_lock.gen_wlock():
        _driver_data.processCollisionEvent(packet)

def processParticipantsUpdate(packet: PacketParticipantsData) -> None:
    """Update the data strucutre with participants information

    Args:
        packet (PacketParticipantsData): The pariticpants info packet
    """

    with _driver_data_lock.gen_wlock():
        _driver_data.processParticipantsUpdate(packet)


def processCarTelemetryUpdate(packet: PacketCarTelemetryData) -> None:
    """Update the data structure with the car telemetry information

    Args:
        packet (PacketCarTelemetryData): The car telemetry update packet
    """

    with _driver_data_lock.gen_wlock():
        _driver_data.processCarTelemetryUpdate(packet)
        _driver_data.setRaceOngoing()

def processCarStatusUpdate(packet: PacketCarStatusData) -> None:
    """Update the data structures with car status information

    Args:
        packet (PacketCarStatusData): The car status update packet
    """

    with _driver_data_lock.gen_wlock():
        _driver_data.processCarStatusUpdate(packet)
        _driver_data.setRaceOngoing()

def processFinalClassificationUpdate(packet: PacketFinalClassificationData) -> Dict[str, Any]:
    """Update the data structures with the final classification information
        Returns a JSON object containing all drivers data

    Args:
        packet (PacketFinalClassificationData): The final classification update packet

    Returns:
        Dict[str, Any]: Driver data JSON
    """

    with _driver_data_lock.gen_wlock():
        final_json = _driver_data.processFinalClassificationUpdate(packet)
        _driver_data.setRaceCompleted()
    with _globals_lock.gen_wlock():
        final_json["session-info"] = _globals.m_packet_session.toJSON() if _globals.m_packet_session else None
        _globals.m_packet_final_classification = packet
    return final_json

def processCarDamageUpdate(packet: PacketCarDamageData):
    """Update the data strucutres with car damage information

    Args:
        packet (PacketCarDamageData): The car damage update packet
    """

    with _driver_data_lock.gen_wlock():
        _driver_data.processCarDamageUpdate(packet)
        _driver_data.setRaceOngoing()

def processSessionHistoryUpdate(packet: PacketSessionHistoryData):
    """Update the data structures with session history information

    Args:
        packet (PacketSessionHistoryData): The session history update packet
    """

    with _driver_data_lock.gen_wlock():
        _driver_data.processSessionHistoryUpdate(packet)
        _driver_data.setRaceOngoing()

def processTyreSetsUpdate(packet: PacketTyreSetsData) -> None:
    """Update the data structures with tyre history information

    Args:
        packet (PacketTyreSetsData): The tyre history update packet
    """

    with _driver_data_lock.gen_wlock():
        _driver_data.processTyreSetsUpdate(packet)
        _driver_data.setRaceOngoing()

def processMotionUpdate(packet: PacketMotionData) -> None:
    """Update the data structures with motion information

    Args:
        packet (PacketMotionData): The motion update packet
    """

    with _driver_data_lock.gen_wlock():
        _driver_data.processMotionUpdate(packet)

def processCarSetupsUpdate(packet: PacketCarSetupData) -> None:
    """Update the data structures with car setup information

    Args:
        packet (PacketCarSetupData): The car setup update packet
    """

    with _driver_data_lock.gen_wlock():
        _driver_data.processCarSetupsUpdate(packet)

# -------------------------------------- UTILTIES ----------------------------------------------------------------------

def getGlobals() -> GlobalData:
    """
    Returns a copy of the GlobalData object

    Returns:
        GlobalData: A copy of the GlobalData object
    """
    with _globals_lock.gen_rlock():
        return copy.deepcopy(_globals)

def getDriverInfoJsonByIndex(index: int) -> Optional[Dict[str, Any]]:
    """Get the driver info JSON for the given index

    Args:
        index (int): Index of the driver

    Returns:
        Optional[Dict[str, Any]]: The driver info JSON
    """

    with _driver_data_lock.gen_rlock():
        return _driver_data.getDriverInfoJsonByIndex(index)

def getRaceInfo() -> Dict[str, Any]:
    """
    Returns the race information as a dictionary with string keys and any values.
    """

    with _driver_data_lock.gen_rlock():
        final_json = _driver_data.getRaceInfoJSON()
    if "records" not in final_json:
        final_json['records'] = {
            'fastest' : getFastestTimesJson(final_json),
            'tyre-stats' : getTyreStintRecordsDict(final_json)
        }
    return final_json


# -------------------------------------- UTILITIES ---------------------------------------------------------------------

def isDriverIndexValid(index: int) -> bool:
    """Check if the given index is a valid driver index

    Args:
        index (int): Index of the driver

    Returns:
        bool: True if valid
    """

    with _driver_data_lock.gen_rlock():
        return index in _driver_data.m_driver_data

def getEventInfoStr() -> Optional[str]:
    """Returns a string with the following format
            <event-type> _ <circuit> _

    Returns:
        Optional[str]: The event type string (ends with an underscore), or None if no data is available
    """
    with _globals_lock.gen_rlock():
        if _globals.m_event_type and _globals.m_circuit:
            return (_globals.m_event_type + "_" + _globals.m_circuit).replace(' ', '_') + '_'
        return None

def getPlayerName() -> Optional[str]:
    """Get the player's name.

    Returns:
        Optional[str]: Player's name. None if not found (can be in spectator mode or
                            before PNG has received sufficient data)
    """
    with _driver_data_lock.gen_rlock():
        player_data = _driver_data.m_driver_data.get(_driver_data.m_player_index, None)
        return player_data.m_name if player_data else None

def getDriverNameByIndex(index: int) -> str:
    """Get the driver's name for the given index

    Returns:
        str: Driver's name. None if not found (can be before PNG has received sufficient data)
    """
    with _driver_data_lock.gen_rlock():
        driver_data = _driver_data.m_driver_data.get(index, None)
        return driver_data.m_name if driver_data else None

def getOvertakeObj(overtaking_car_index: int, being_overtaken_index: int) -> Optional[OvertakeRecord]:
    """Returns an overtake object containing overtake information

    Args:
        overtaking_car_index (int): The index of the overtaking car
        being_overtaken_index (int): The index of the car being overtaken

    Returns:
        str: CSV-formatted string containing 4 values
            - Current Lap number of overtaking car
            - Name of driver of overtaking car
            - Current Lap number of car being overtaken
            - Name of driver of car being overtaken
    """
    with _driver_data_lock.gen_rlock():
        if not _driver_data.m_driver_data:
            return None
        overtaking_car_obj = _driver_data.m_driver_data.get(overtaking_car_index, None)
        being_overtaken_car_obj = _driver_data.m_driver_data.get(being_overtaken_index, None)
        if overtaking_car_obj is None or being_overtaken_car_obj is None:
            return None

        # Prepare data for CSV writing
        if overtaking_car_obj.m_name is None or \
            overtaking_car_obj.m_current_lap is None or \
                being_overtaken_car_obj.m_name is None or \
                    being_overtaken_car_obj.m_current_lap is None:
            return None
        return OvertakeRecord(
            overtaking_driver_name=overtaking_car_obj.m_name,
            overtaking_driver_lap=overtaking_car_obj.m_current_lap,
            overtaken_driver_name=being_overtaken_car_obj.m_name,
            overtaken_driver_lap=being_overtaken_car_obj.m_current_lap,
        )

def getCollisionObj(driver_1_index: int, driver_2_index: int) -> Optional[CollisionRecord]:
    """Returns a collision object containing collision information

    Args:
        driver_1_index (int): The index of the first driver
        driver_2_index (int): The index of the second driver

    Returns:
        Optional[CollisionRecord]: A collision object containing collision information
    """
    with _driver_data_lock.gen_rlock():
        if not _driver_data.m_driver_data:
            return None
        driver_1_obj = _driver_data.m_driver_data.get(driver_1_index, None)
        driver_2_obj = _driver_data.m_driver_data.get(driver_2_index, None)
        if driver_1_obj is None or driver_2_obj is None:
            return None

        if driver_1_obj.m_name is None or \
            driver_1_obj.m_current_lap is None or \
                driver_2_obj.m_name is None or \
                    driver_2_obj.m_current_lap is None:
            return None

        return CollisionRecord(
            driver_1_name=driver_1_obj.m_name,
            driver_1_lap=driver_1_obj.m_current_lap,
            driver_1_index=driver_1_index,
            driver_2_name=driver_2_obj.m_name,
            driver_2_lap=driver_2_obj.m_current_lap,
            driver_2_index=driver_2_index
        )

def getCustomMarkerEntryObj() -> Optional[CustomMarkerEntry]:
    """
    Retrieves the custom marker entry object for the player.

    Returns:
        CustomMarkerEntry: The custom marker entry object for the player. None if any data points is not available
    """

    with _driver_data_lock.gen_rlock():
        player_data = _driver_data.m_driver_data.get(_driver_data.m_player_index, None)
        if player_data:
            # CSV string - <track>,<event-type>,<lap-num>,<sector-num>
            lap_num = player_data.m_current_lap
            sector = player_data.m_packet_lap_data.m_sector
            curr_lap_time = F1Utils.millisecondsToMinutesSecondsMilliseconds(
                player_data.m_packet_lap_data.m_currentLapTimeInMS)
            curr_lap_dist = player_data.m_packet_lap_data.m_lapDistance
        else:
            lap_num = None
            sector = None
            curr_lap_time = None
            curr_lap_dist = None

    with _globals_lock.gen_rlock():
        if _globals.m_circuit is not None and _globals.m_event_type is not None:
            track = _globals.m_circuit
            event_type = _globals.m_event_type
            if curr_lap_dist is not None:
                curr_lap_percent = F1Utils.floatToStr(
                    float(curr_lap_dist)/float(_globals.m_packet_session.m_trackLength) * 100.0) + "%"
            else:
                curr_lap_percent = None
        else:
            track = None
            event_type = None
            curr_lap_percent = None

    mandatory_vars = [track, event_type, lap_num, sector, curr_lap_time, curr_lap_percent]
    if any(var is None for var in mandatory_vars):
        return None
    return CustomMarkerEntry(
        track=track,
        event_type=event_type,
        lap=lap_num,
        sector=sector,
        curr_lap_time=curr_lap_time,
        curr_lap_perc=curr_lap_percent
    )<|MERGE_RESOLUTION|>--- conflicted
+++ resolved
@@ -954,6 +954,20 @@
                 break
         return ret
 
+    def _isAnyLapDataInSnashotNone(self) -> bool:
+        """Check if any lap data in the snapshot is None
+
+        Returns:
+            bool: True if any lap data in the snapshot is None
+        """
+
+        ret = False
+        for snapshot in self.m_per_lap_snapshots.values():
+            if snapshot.m_lap_data is None:
+                ret = True
+                break
+        return ret
+
     def getPositionHistoryJSON(self) -> Dict[str, Any]:
         """Get the position history JSON.
 
@@ -972,11 +986,7 @@
                 }
                 for lap_number, snapshot_record in self._getNextLapSnapshot()
             ]
-<<<<<<< HEAD
-        } if not self._isAnyLapDataInSnashotNone() else {}
-=======
-        } if not self._isAnyLapDataInSnashotNone(self) else {}
->>>>>>> 31d61ea0
+        }
 
     def updateLapDataPacketCopy(self, lap_data: LapData, full_lap_distance: int) -> None:
         """Add to the warning/penalty history if required and update the lap data packet copy
