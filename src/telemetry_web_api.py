--- conflicted
+++ resolved
@@ -595,19 +595,13 @@
                     "is-player": _getValueOrDefaultValue(data_per_driver.m_driver_info.is_player),
                     "dnf-status" : _getValueOrDefaultValue(data_per_driver.m_driver_info.m_dnf_status_code),
                     "index" : _getValueOrDefaultValue(data_per_driver.m_index),
-<<<<<<< HEAD
                     "telemetry-setting" : data_per_driver.m_driver_info.telemetry_restrictions, # Already NULL checked
+                    "is-pitting" : _getValueOrDefaultValue(data_per_driver.m_lap_info.m_is_pitting, default_value=False),
                     "drs": self.__getDRSValue(data_per_driver.m_car_info.m_drs_activated, data_per_driver.m_car_info.m_drs_allowed,
                                         data_per_driver.m_car_info.m_drs_distance),
-                    "is-pitting" : _getValueOrDefaultValue(data_per_driver.m_lap_info.m_is_pitting, default_value=False),
-=======
-                    "telemetry-setting" : data_per_driver.m_telemetry_restrictions, # Already NULL checked
-                    "drs": self.__getDRSValue(data_per_driver.m_drs_activated, data_per_driver.m_drs_allowed,
-                                        data_per_driver.m_drs_distance),
-                    "drs-activated" : _getValueOrDefaultValue(data_per_driver.m_drs_activated, default_value=False),
-                    "drs-allowed" : _getValueOrDefaultValue(data_per_driver.m_drs_allowed, default_value=False),
-                    "drs-distance" : _getValueOrDefaultValue(data_per_driver.m_drs_distance, default_value=0),
->>>>>>> 48ebfcac
+                    "drs-activated" : _getValueOrDefaultValue(data_per_driver.m_car_info.m_drs_activated, default_value=False),
+                    "drs-allowed" : _getValueOrDefaultValue(data_per_driver.m_car_info.m_drs_allowed, default_value=False),
+                    "drs-distance" : _getValueOrDefaultValue(data_per_driver.m_car_info.m_drs_distance, default_value=0),
                 },
                 "delta-info" : {
                     "delta": data_per_driver.m_lap_info.m_delta_to_car_in_front,
