--- conflicted
+++ resolved
@@ -22,11 +22,7 @@
 
 import logging
 from typing import Dict, Any, Optional, List
-<<<<<<< HEAD
-from lib.f1_types import F1Utils, LapHistoryData
-=======
 from lib.f1_types import F1Utils, LapHistoryData, CarStatusData
->>>>>>> 573d396a
 import lib.race_analyzer as RaceAnalyzer
 from lib.tyre_wear_extrapolator import TyreWearPerLap
 import src.telemetry_data as TelData
@@ -682,10 +678,6 @@
         m_lapValidBitFlags (int): Bit flags representing lap and sector validity.
         m_tyre_set_info (TelData.DataPerDriver.TyreSetInfo): The tyre set used.
     """
-<<<<<<< HEAD
-
-=======
->>>>>>> 573d396a
     def __init__(self,
                  lap_history_data: LapHistoryData,
                  tyre_set_info: TelData.DataPerDriver.TyreSetInfo,
@@ -698,10 +690,6 @@
             tyre_set_info (TelData.DataPerDriver.TyreSetInfo): The tyre set info for this lap
             lap_number (int): The lap number for this lap
         """
-<<<<<<< HEAD
-=======
-
->>>>>>> 573d396a
         # Initialize the base class attributes by copying from the existing LapHistoryData instance
         self.m_lapTimeInMS = lap_history_data.m_lapTimeInMS
         self.m_sector1TimeInMS = lap_history_data.m_sector1TimeInMS
