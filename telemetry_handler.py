--- conflicted
+++ resolved
@@ -493,10 +493,6 @@
         Parameters:
             packet (PacketSessionData): The session data telemetry packet.
         """
-<<<<<<< HEAD
-        if TelData.processSessionUpdate(packet):
-            logging.info("Session UID changed")
-=======
 
         # TODO: clean up order of operations
         if packet.m_sessionDuration == 0:
@@ -505,7 +501,6 @@
 
         if TelData.processSessionUpdate(packet):
             logging.info("Session UID changed. clearing data structures")
->>>>>>> 94a4897e
             TelData.processSessionStarted()
 
     @staticmethod
