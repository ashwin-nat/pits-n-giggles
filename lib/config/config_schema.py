# MIT License
#
# Copyright (c) [2025] [Ashwin Natarajan]
#
# Permission is hereby granted, free of charge, to any person obtaining a copy
# of this software and associated documentation files (the "Software"), to deal
# in the Software without restriction, including without limitation the rights
# to use, copy, modify, merge, publish, distribute, sublicense, and/or sell
# copies of the Software, and to permit persons to whom the Software is
# furnished to do so, subject to the following conditions:
#
# The above copyright notice and this permission notice shall be included in all
# copies or substantial portions of the Software.
#
# THE SOFTWARE IS PROVIDED "AS IS", WITHOUT WARRANTY OF ANY KIND, EXPRESS OR
# IMPLIED, INCLUDING BUT NOT LIMITED TO THE WARRANTIES OF MERCHANTABILITY,
# FITNESS FOR A PARTICULAR PURPOSE AND NONINFRINGEMENT. IN NO EVENT SHALL THE
# AUTHORS OR COPYRIGHT HOLDERS BE LIABLE FOR ANY CLAIM, DAMAGES OR OTHER
# LIABILITY, WHETHER IN AN ACTION OF CONTRACT, TORT OR OTHERWISE, ARISING FROM,
# OUT OF OR IN CONNECTION WITH THE SOFTWARE OR THE USE OR OTHER DEALINGS IN THE
# SOFTWARE.

# pylint: disable=no-member
# -------------------------------------- IMPORTS -----------------------------------------------------------------------

import os
import re
from typing import Any, ClassVar, Dict, Iterable, List, Optional, Union

from pydantic import BaseModel, Field, field_validator, model_validator

from meta.meta import APP_NAME

from .file_path_str import FilePathStr

# -------------------------------------- CLASS  DEFINITIONS ------------------------------------------------------------

class ConfigDiffMixin:
    """Provides recursive diffing and change detection for Pydantic config models."""

    def diff(self,
             other: "ConfigDiffMixin",
             fields: Optional[Union[Dict[str, List[str]], List[str]]] = None
             ) -> Dict[str, Any]:
        """
        Return a nested dict showing changed fields and their old/new values.

        - If fields is a dict, you can specify sub-sections.
          Empty lists inside it (e.g. {"Capture": []}) mean "compare all fields in that section".
        - If fields is None, {}, or [], compares everything recursively.
        """
        result: Dict[str, Any] = {}

        # --- Case 1: Nested dict like {"Network": [...], "Capture": []}
        if isinstance(fields, dict):
            for section, subfields in fields.items():
                self_section = getattr(self, section, None)
                other_section = getattr(other, section, None)
                if self_section is None or other_section is None:
                    continue

                # Empty list → full recursive diff for that section
                if not subfields:
                    section_diff = self_section.diff(other_section)
                else:
                    section_diff = self_section.diff(other_section, subfields) \
                        if hasattr(self_section, "diff") \
                        else self._basic_diff(self_section, other_section, subfields)

                if section_diff:
                    result[section] = section_diff
            return result

        # --- Case 2: Flat list of fields
        if isinstance(fields, list) and fields:
            return self._basic_diff(self, other, fields)

        # --- Case 3: Compare everything recursively (fields is None, empty, etc.)
        result = {}
        for name, value in getattr(self, "__dict__", {}).items():
            other_value = getattr(other, name, None)
            if isinstance(value, ConfigDiffMixin) and isinstance(other_value, ConfigDiffMixin):
                subdiff = value.diff(other_value)
                if subdiff:
                    result[name] = subdiff
            elif value != other_value:
                    result[name] = {"old_value": value, "new_value": other_value}
        return result

    def _basic_diff(self, self_obj: Any, other_obj: Any, fields: Iterable[str]) -> Dict[str, Any]:
        """Compare plain attributes and return a dict of changed fields with old/new values."""
        changes = {}
        for f in fields:
            old_val = getattr(self_obj, f, None)
            new_val = getattr(other_obj, f, None)
            if old_val != new_val:
                changes[f] = {"old_value": old_val, "new_value": new_val}
        return changes

    def has_changed(self,
                    other: "ConfigDiffMixin",
                    fields: Optional[Union[Dict[str, List[str]], List[str]]] = None
                    ) -> bool:
        """Return True if any watched field (or any field if none specified) differs."""
        return bool(self.diff(other, fields))

class NetworkSettings(ConfigDiffMixin, BaseModel):
    telemetry_port: int = Field(20777, ge=0, le=65535, description="F1 UDP Telemetry Port")
    server_port: int = Field(4768, ge=0, le=65535, description=f"{APP_NAME} HTTP Server Port")
    save_viewer_port: int = Field(4769, ge=0, le=65535, description=f"{APP_NAME} Save Data Viewer Port")
    udp_tyre_delta_action_code: int = Field(11, ge=1, le=12, description="Tyre Delta Marker: UDP Action Code")
    udp_custom_action_code: int = Field(12, ge=1, le=12, description="Custom Marker: UDP Action Code")
    wdt_interval_sec: int = Field(30, ge=1, le=120, description="UDP Telemetry Timeout (sec)")

    @model_validator(mode="after")
    def check_ports_and_action_codes(self) -> "NetworkSettings":
        fields_map = type(self).model_fields

        if self.server_port == self.save_viewer_port:
            desc1 = fields_map["server_port"].description # pylint: disable=unsubscriptable-object
            desc2 = fields_map["save_viewer_port"].description # pylint: disable=unsubscriptable-object
            raise ValueError(f"{desc1} and {desc2} must not be the same (both are {self.server_port})")

        if self.udp_tyre_delta_action_code == self.udp_custom_action_code:
            desc1 = fields_map["udp_tyre_delta_action_code"].description # pylint: disable=unsubscriptable-object
            desc2 = fields_map["udp_custom_action_code"].description # pylint: disable=unsubscriptable-object
            raise ValueError(f"{desc1} and {desc2} must not be the same (both are {self.udp_tyre_delta_action_code})")

        return self

class CaptureSettings(ConfigDiffMixin, BaseModel):
    post_race_data_autosave: bool = Field(True, description="Autosave race data at the end of races")
    post_quali_data_autosave: bool = Field(True,
                                           description="Autosave qualifying data at the end of qualifying sessions")
    post_fp_data_autosave: bool = Field(False,
                                        description="Autosave free practice data at the end of free practice sessions")
    post_tt_data_autosave: bool = Field(False,
                                        description="Autosave time trial data at the end of time trial sessions")
    save_race_ctrl_msg: bool = Field(False, description="Save race control messages")

class DisplaySettings(ConfigDiffMixin, BaseModel):
    refresh_interval: int = Field(200, gt=0, description=f"{APP_NAME} client update interval (ms)")
    disable_browser_autoload: bool = Field(False, description="Disable automatic opening of the web page in the browser")

class LoggingSettings(ConfigDiffMixin, BaseModel):
    log_file: str = Field("png.log", description="Path to the log file (relative only)")
    log_file_size: int = Field(1_000_000, gt=0, description="Maximum size of the log file (bytes)")

    # Pydantic v2 field validators receive the model class as 'cls' automatically.
    # Not a classmethod, so we disable the no-self-argument warning.
    @field_validator("log_file")
    def validate_log_file(cls, v: str) -> str: # pylint: disable=no-self-argument
        if not v or not v.strip():
            raise ValueError("Log file name cannot be empty")
        v = v.strip()
        if "/" in v or "\\" in v:
            raise ValueError("Only a file name in the current directory is allowed")
        return v

    class Config:
        str_strip_whitespace = True

class PrivacySettings(ConfigDiffMixin, BaseModel):
    process_car_setup: bool = Field(False, description="Whether to process car setup data")

class StreamOverlaySettings(ConfigDiffMixin, BaseModel):
    show_sample_data_at_start: bool = Field(False, description="Show sample data until first real data arrives")
    stream_overlay_update_interval_ms: int = Field(100, ge=50,
                                                   description="Interval between data updates to the stream overlay (ms)")

class ForwardingSettings(ConfigDiffMixin, BaseModel):
    target_1: Optional[str] = ""
    target_2: Optional[str] = ""
    target_3: Optional[str] = ""

    hostport_pattern: ClassVar[re.Pattern] = re.compile(
        r"""
        ^                             # Start of string
        ([a-zA-Z0-9.-]+)              # Hostname or IP
        :
        ([0-9]{1,5})                  # Port number
        $                             # End of string
        """,
        re.VERBOSE,
    )

    # Pydantic v2 field validators receive the model class as 'cls' automatically.
    # Not a classmethod, so we disable the no-self-argument warning.
    @field_validator('target_1', 'target_2', 'target_3', mode='before')
    def validate_hostport(cls, val): # pylint: disable=no-self-argument
        if val is None:
            return ""
        v = val.strip()
        if not v:
            return v  # allow empty string
        match = cls.hostport_pattern.match(v)
        if not match:
            raise ValueError(f"Invalid host:port format: '{v}'")
        port = int(match.group(2))
        if port < 1 or port > 65535:
            raise ValueError(f"Port number out of range in '{v}'")
        return v

    @property
    def forwarding_targets(self) -> list[tuple[str, int]]:
        ret = []
        if self.target_1:
            ret.append((self._parse_hostport(self.target_1)))
        if self.target_2:
            ret.append((self._parse_hostport(self.target_2)))
        if self.target_3:
            ret.append((self._parse_hostport(self.target_3)))
        return ret

    def _parse_hostport(self, value: str) -> tuple[str, int]:
        """
        Parse a host:port string into (host, port) tuple.

        Raises:
            ValueError: if format is invalid or port is out of range.
        """
        host, port_str = value.strip().split(":")
        return host, int(port_str)

class HttpsSettings(ConfigDiffMixin, BaseModel):
    enabled: bool = Field(False, description="Enable HTTPS support")
    key_file_path: FilePathStr = Field("", description="Path to SSL private key file")
    cert_file_path: FilePathStr = Field("", description="Path to SSL certificate file")

    def model_post_init(self, __context: Any) -> None: # pylint: disable=arguments-differ
        """Validate file existence only if HTTPS is enabled."""
        if self.enabled:
            if not self.key_file_path.strip() or not os.path.isfile(self.key_file_path): # pylint: disable=no-member
                raise ValueError("Key file is required and must exist when HTTPS is enabled")
            if not self.cert_file_path.strip() or not os.path.isfile(self.cert_file_path): # pylint: disable=no-member
                raise ValueError("Certificate file is required and must exist when HTTPS is enabled")

    @property
    def proto(self) -> str:
        return "https" if self.enabled else "http"

    @property
    def cert_path(self) -> Optional[str]:
        """Path to SSL certificate file. Will be None if HTTPS is disabled."""
        return None if not self.enabled else self.cert_file_path

    @property
    def key_path(self) -> Optional[str]:
        """Path to SSL private key file. Will be None if HTTPS is disabled."""
        return None if not self.enabled else self.key_file_path

<<<<<<< HEAD
class HudSettings(BaseModel):
    enabled: bool = Field(False, description="Enable HUD (only on Windows, setting will be ignored on other OS's)")
    show_lap_timer: bool = Field(True, description="Show lap timer overlay")
    show_timing_tower: bool = Field(True, description="Show timing tower overlay")
    toggle_overlays_udp_action_code: int = Field(10, ge=1, le=12,
                                                description="The UDP custom action code to show/hide overlays")

class PitTimeLossF1(BaseModel):
=======
class PitTimeLossF1(ConfigDiffMixin, BaseModel):
>>>>>>> 726507d0
    Melbourne: float = Field(18.0)
    Shanghai: float = Field(22.0)
    Suzuka: float = Field(22.0)
    Sakhir: float = Field(23.0)
    Jeddah: float = Field(18.0)
    Miami: float = Field(19.0)
    Imola: float = Field(27.0)
    Monaco: float = Field(19.0)
    Catalunya: float = Field(21.0)
    Montreal: float = Field(16.0)
    Austria: float = Field(19.0)
    Austria_Reverse: float = Field(19.0)
    Silverstone: float = Field(28.0)
    Silverstone_Reverse: float = Field(28.0)
    Hungaroring: float = Field(20.0)
    Zandvoort: float = Field(18.0)
    Spa: float = Field(18.0)
    Zandvoort_Reverse: float = Field(18.0)
    Monza: float = Field(24.0)
    Baku: float = Field(18.0)
    Singapore: float = Field(26.0)
    Texas: float = Field(20.0)
    Mexico: float = Field(22.0)
    Brazil: float = Field(20.0)
    Las_Vegas: float = Field(20.0)
    Losail: float = Field(25.0)
    Abu_Dhabi: float = Field(19.0)
    Paul_Ricard: float = Field(None)
    Portimao: float = Field(None)

class PitTimeLossF2(ConfigDiffMixin, BaseModel):
    Melbourne: float = Field(None)
    Shanghai: float = Field(None)
    Suzuka: float = Field(None)
    Sakhir: float = Field(None)
    Jeddah: float = Field(None)
    Miami: float = Field(None)
    Imola: float = Field(None)
    Monaco: float = Field(None)
    Catalunya: float = Field(None)
    Montreal: float = Field(None)
    Austria: float = Field(None)
    Austria_Reverse: float = Field(None)
    Silverstone: float = Field(None)
    Silverstone_Reverse: float = Field(None)
    Hungaroring: float = Field(None)
    Zandvoort: float = Field(None)
    Spa: float = Field(None)
    Zandvoort_Reverse: float = Field(None)
    Monza: float = Field(None)
    Baku: float = Field(None)
    Singapore: float = Field(None)
    Texas: float = Field(None)
    Mexico: float = Field(None)
    Brazil: float = Field(None)
    Las_Vegas: float = Field(None)
    Losail: float = Field(None)
    Abu_Dhabi: float = Field(None)
    Paul_Ricard: float = Field(None)
    Portimao: float = Field(None)

class SubSysCtrl(ConfigDiffMixin, BaseModel):
    heartbeat_interval: float = Field(5.0, ge=1.0, le=60.0)
    num_missable_heartbeats: int = Field(3, ge=1, le=20)

class PngSettings(ConfigDiffMixin, BaseModel):
    Network: NetworkSettings = Field(default_factory=NetworkSettings)
    Capture: CaptureSettings = Field(default_factory=CaptureSettings)
    Display: DisplaySettings = Field(default_factory=DisplaySettings)
    Logging: LoggingSettings = Field(default_factory=LoggingSettings)
    Privacy: PrivacySettings = Field(default_factory=PrivacySettings)
    Forwarding: ForwardingSettings = Field(default_factory=ForwardingSettings)
    StreamOverlay: StreamOverlaySettings = Field(default_factory=StreamOverlaySettings)
    HTTPS: HttpsSettings = Field(default_factory=HttpsSettings)
    HUD: HudSettings = Field(default_factory=HudSettings)
    TimeLossInPitsF1: PitTimeLossF1 = Field(default_factory=PitTimeLossF1)
    TimeLossInPitsF2: PitTimeLossF2 = Field(default_factory=PitTimeLossF2)
    SubSysCtrlCfg__: SubSysCtrl = Field(default_factory=SubSysCtrl)
    class Config:
        str_strip_whitespace = True

    @model_validator(mode="after")
    def check_udp_action_codes(self) -> "PngSettings":
        """Check that the Network UDP action codes are not the same as the HUD toggle overlays action code."""
        if self.HUD.toggle_overlays_udp_action_code == self.Network.udp_custom_action_code:
            raise ValueError("HUD toggle overlays action code and Network UDP custom action code "
                              "must not be the same")
        if self.HUD.toggle_overlays_udp_action_code == self.Network.udp_tyre_delta_action_code:
            raise ValueError("HUD toggle overlays action code and Network Tyre delta action code "
                              "must not be the same")

        return self

    def __str__(self) -> str:
        lines = ["PngSettings:"]
        for section_name, section_model in self:
            lines.append(f"  [{section_name}]")
            lines.extend(
                f"    {field_name} = {value}"
                for field_name, value in section_model
            )
        return "\n".join(lines)<|MERGE_RESOLUTION|>--- conflicted
+++ resolved
@@ -249,18 +249,14 @@
         """Path to SSL private key file. Will be None if HTTPS is disabled."""
         return None if not self.enabled else self.key_file_path
 
-<<<<<<< HEAD
-class HudSettings(BaseModel):
+class HudSettings(ConfigDiffMixin, BaseModel):
     enabled: bool = Field(False, description="Enable HUD (only on Windows, setting will be ignored on other OS's)")
     show_lap_timer: bool = Field(True, description="Show lap timer overlay")
     show_timing_tower: bool = Field(True, description="Show timing tower overlay")
     toggle_overlays_udp_action_code: int = Field(10, ge=1, le=12,
                                                 description="The UDP custom action code to show/hide overlays")
 
-class PitTimeLossF1(BaseModel):
-=======
 class PitTimeLossF1(ConfigDiffMixin, BaseModel):
->>>>>>> 726507d0
     Melbourne: float = Field(18.0)
     Shanghai: float = Field(22.0)
     Suzuka: float = Field(22.0)
