# MIT License
#
# Copyright (c) [2024] [Ashwin Natarajan]
#
# Permission is hereby granted, free of charge, to any person obtaining a copy
# of this software and associated documentation files (the "Software"), to deal
# in the Software without restriction, including without limitation the rights
# to use, copy, modify, merge, publish, distribute, sublicense, and/or sell
# copies of the Software, and to permit persons to whom the Software is
# furnished to do so, subject to the following conditions:
#
# The above copyright notice and this permission notice shall be included in all
# copies or substantial portions of the Software.
#
# THE SOFTWARE IS PROVIDED "AS IS", WITHOUT WARRANTY OF ANY KIND, EXPRESS OR
# IMPLIED, INCLUDING BUT NOT LIMITED TO THE WARRANTIES OF MERCHANTABILITY,
# FITNESS FOR A PARTICULAR PURPOSE AND NONINFRINGEMENT. IN NO EVENT SHALL THE
# AUTHORS OR COPYRIGHT HOLDERS BE LIABLE FOR ANY CLAIM, DAMAGES OR OTHER
# LIABILITY, WHETHER IN AN ACTION OF CONTRACT, TORT OR OTHERWISE, ARISING FROM,
# OUT OF OR IN CONNECTION WITH THE SOFTWARE OR THE USE OR OTHER DEALINGS IN THE
# SOFTWARE.


import struct
from typing import Dict, Any, List
from enum import Enum
from .common import _split_list, _extract_sublist, SessionType23, SessionType24, PacketHeader, TrackID, SafetyCarType, \
    GearboxAssistMode, SessionLength

# --------------------- CLASS DEFINITIONS --------------------------------------

class MarshalZone:
    """
    A class for parsing the Marshal Zone data within a telemetry packet in a racing game.

    The Marshal Zone structure is as follows:

    Attributes:
        - m_zone_start (float): Fraction (0..1) of the way through the lap the marshal zone starts.
        - m_zone_flag (MarshalZone.MarshalZoneFlagType): Refer to the enum type for various options
    """

    PACKET_FORMAT = ("<"
        "f" # float - Fraction (0..1) of way through the lap the marshal zone starts
        "b" # int8  - -1 = invalid/unknown, 0 = none, 1 = green, 2 = blue, 3 = yellow
    )
    PACKET_LEN = struct.calcsize(PACKET_FORMAT)

    class MarshalZoneFlagType(Enum):
        """
        ENUM class for the marshal zone flag status
        """

        INVALID_UNKNOWN = -1
        NONE = 0
        GREEN_FLAG = 1
        BLUE_FLAG = 2
        YELLOW_FLAG = 3

        @staticmethod
        def isValid(flag_type: int):
            """Check if the given packet type is valid.

            Args:
                flag_type (int): The flag code to be validated. Also supports type MarshalZoneFlagType.
                    Returns true in this case

            Returns:
                bool: true if valid
            """
            if isinstance(flag_type, MarshalZone.MarshalZoneFlagType):
                return True  # It's already an instance of MarshalZone.MarshalZoneFlagType
            return any(flag_type == member.value for member in MarshalZone.MarshalZoneFlagType)

        def __str__(self):
            """Return the string representation of this object

            Returns:
                str: string representation
            """

            return self.name

    def __init__(self, data: bytes) -> None:
        """Unpack the given raw bytes into this object

        Args:
            data (bytes): List of raw bytes received as part of this
        """

        # Declare the data type hints
        self.m_zoneStart: float
        self.m_zoneFlag: MarshalZone.MarshalZoneFlagType

        # Parse the packet into the fields
        (
            self.m_zoneStart,   # float - Fraction (0..1) of way through the lap the marshal zone starts
            self.m_zoneFlag     # int8 - -1 = invalid/unknown, 0 = none, 1 = green, 2 = blue, 3 = yellow
        ) = struct.unpack(self.PACKET_FORMAT, data)

        if MarshalZone.MarshalZoneFlagType.isValid(self.m_zoneFlag):
            self.m_zoneFlag = MarshalZone.MarshalZoneFlagType(self.m_zoneFlag)

    def __str__(self) -> str:
        return f"MarshalZone(Start: {self.m_zoneStart}, Flag: {self.m_zoneFlag})"

    def toJSON(self) -> Dict[str, Any]:
        """Converts the MarshalZone object to a dictionary suitable for JSON serialization.

        Returns:
            Dict[str, Any]: A dictionary representing the JSON-compatible data.
        """

        return {
            "zone-start": self.m_zoneStart,
            "zone-flag": str(self.m_zoneFlag)
        }

class WeatherForecastSample:
    """
    Represents a weather forecast sample for a specific session type.

    The Weather Forecast Sample structure is as follows:

    Attributes:
        - m_session_type (SessionType): Type of session (this is converted to enum from int)
        - m_time_offset (int): Time in minutes the forecast is for.
        - m_weather (WeatherCondition): Weather condition
        - m_track_temperature (int): Track temperature in degrees Celsius.
        - m_track_temperature_change (TrackTemperatureChange): Track temperature change
        - m_air_temperature (int): Air temperature in degrees Celsius.
        - m_air_temperature_change (AirTemperatureChange): Air temperature change
        - m_rain_percentage (int): Rain percentage (0-100).
    """

    PACKET_FORMAT = ("<"
        "B" # uint8  -    0 = unknown, 1 = P1, 2 = P2, 3 = P3, 4 = Short P, 5 = Q1
                        # 6 = Q2, 7 = Q3, 8 = Short Q, 9 = OSQ, 10 = R, 11 = R2
                        # 12 = R3, 13 = Time Trial
        "B" # uint8  - Time in minutes the forecast is for
        "B" # uint8  - Weather - 0 = clear, 1 = light cloud, 2 = overcast
                                #3 = light rain, 4 = heavy rain, 5 = storm
        "b" # int8   - Track temp. in degrees Celsius
        "b" # int8   - Track temp. change - 0 = up, 1 = down, 2 = no change
        "b" # int8   - Air temp. in degrees celsius
        "b" # int8   - Air temp. change - 0 = up, 1 = down, 2 = no change
        "B" # uint8  - Rain percentage (0-100)
    )
    PACKET_LEN = struct.calcsize(PACKET_FORMAT)

    class WeatherCondition(Enum):
        """
        Enumeration representing different weather conditions.

        Attributes:
            CLEAR (int): Clear weather condition.
            LIGHT_CLOUD (int): Light cloud cover weather condition.
            OVERCAST (int): Overcast weather condition.
            LIGHT_RAIN (int): Light rain weather condition.
            HEAVY_RAIN (int): Heavy rain weather condition.
            STORM (int): Stormy weather condition.
            THUNDERSTORM (int) : Thunderstormy weather condition. (this is not documented,
                but there is a value of 6 that may be sent. I'm just guessing here)

            Note:
                Each attribute represents a unique weather condition identified by an integer value.
        """
        CLEAR = 0
        LIGHT_CLOUD = 1
        OVERCAST = 2
        LIGHT_RAIN = 3
        HEAVY_RAIN = 4
        STORM = 5
        THUNDERSTORM = 6

        def __str__(self):
            """
            Returns a human-readable string representation of the weather condition.

            Returns:
                str: String representation of the weather condition.
            """
            return {
                WeatherForecastSample.WeatherCondition.CLEAR: "Clear",
                WeatherForecastSample.WeatherCondition.LIGHT_CLOUD: "Light Cloud",
                WeatherForecastSample.WeatherCondition.OVERCAST: "Overcast",
                WeatherForecastSample.WeatherCondition.LIGHT_RAIN: "Light Rain",
                WeatherForecastSample.WeatherCondition.HEAVY_RAIN: "Heavy Rain",
                WeatherForecastSample.WeatherCondition.STORM: "Storm",
                WeatherForecastSample.WeatherCondition.THUNDERSTORM: "Thunderstorm",
            }[self]

        @staticmethod
        def isValid(weather_type_code: int):
            """Check if the given weather type code is valid.

            Args:
                weather_type_code (int): The weather type code to be validated.
                    Also supports type WeatherCondition. Returns true in this case

            Returns:
                bool: true if valid
            """
            if isinstance(weather_type_code, WeatherForecastSample.WeatherCondition):
                return True  # It's already an instance of WeatherForecastSample.WeatherCondition
            return any(weather_type_code == member.value for member in  WeatherForecastSample.WeatherCondition)

    class TrackTemperatureChange(Enum):
        """
        Enumeration representing changes in track temperature.

        Attributes:
            UP (int): Track temperature is increasing.
            DOWN (int): Track temperature is decreasing.
            NO_CHANGE (int): No change in track temperature.

            Note:
                Each attribute represents a unique state of track temperature change identified by an integer value.
        """
        UP = 0
        DOWN = 1
        NO_CHANGE = 2

        def __str__(self) -> str:
            """
            Returns a human-readable string representation of the track temperature change.

            Returns:
                str: String representation of the track temperature change.
            """
            return {
                WeatherForecastSample.TrackTemperatureChange.UP: "Temperature Up",
                WeatherForecastSample.TrackTemperatureChange.DOWN: "Temperature Down",
                WeatherForecastSample.TrackTemperatureChange.NO_CHANGE: "No Temperature Change",
            }[self]

        @staticmethod
        def isValid(temp_change_code: int):
            """Check if the given temperature change code is valid.

            Args:
                temp_change_code (int): The temperature change code to be validated.
                    Also supports type TrackTemperatureChange. Returns true in this case

            Returns:
                bool: true if valid
            """
            if isinstance(temp_change_code, WeatherForecastSample.TrackTemperatureChange):
                return True  # It's already an instance of WeatherForecastSample.TrackTemperatureChange
            min_value = min(member.value for member in WeatherForecastSample.TrackTemperatureChange)
            max_value = max(member.value for member in WeatherForecastSample.TrackTemperatureChange)
            return min_value <= temp_change_code <= max_value

    class AirTemperatureChange(Enum):
        """
        Enumeration representing changes in air temperature.

        Attributes:
            UP (int): Air temperature is increasing.
            DOWN (int): Air temperature is decreasing.
            NO_CHANGE (int): No change in air temperature.

            Note:
                Each attribute represents a unique state of air temperature change identified by an integer value.
        """
        UP = 0
        DOWN = 1
        NO_CHANGE = 2

        @staticmethod
        def isValid(air_temp_change_code: int):
            """Check if the given air temperature change code is valid.

            Args:
                air_temp_change_code (int): The air temperature change to be validated.
                    Also supports type AirTemperatureChange. Returns true in this case

            Returns:
                bool: true if valid
            """
            if isinstance(air_temp_change_code, WeatherForecastSample.AirTemperatureChange):
                return True  # It's already an instance of WeatherForecastSample.AirTemperatureChange
            min_value = min(member.value for member in WeatherForecastSample.AirTemperatureChange)
            max_value = max(member.value for member in WeatherForecastSample.AirTemperatureChange)
            return min_value <= air_temp_change_code <= max_value

        def __str__(self):
            return {
                WeatherForecastSample.AirTemperatureChange.UP: "Temperature Up",
                WeatherForecastSample.AirTemperatureChange.DOWN: "Temperature Down",
                WeatherForecastSample.AirTemperatureChange.NO_CHANGE: "No Temperature Change",
            }[self]

    def __init__(self, data: bytes) -> None:
        """Unpack the given raw bytes into this object

        Args:
            data (bytes): List of raw bytes received as part of this
        """

        # Declare the type hints
        self.m_sessionType : int
        self.m_timeOffset : int
        self.m_weather : WeatherForecastSample.WeatherCondition
        self.m_trackTemperature : int
        self.m_trackTemperatureChange : WeatherForecastSample.TrackTemperatureChange
        self.m_airTemperature : int
        self.m_airTemperatureChange : WeatherForecastSample.AirTemperatureChange
        self.m_rainPercentage : int

        # Parse the packet into the fields
        (
            self.m_sessionType,                   # uint8
            self.m_timeOffset,                    # uint8
            self.m_weather,                       # uint8
            self.m_trackTemperature,              # int8
            self.m_trackTemperatureChange,        # int8
            self.m_airTemperature,                # int8
            self.m_airTemperatureChange,          # int8
            self.m_rainPercentage                 # uint8
        ) = struct.unpack(self.PACKET_FORMAT, data)

        # Convert to typed enums wherever applicable
        if WeatherForecastSample.WeatherCondition.isValid(self.m_weather):
            self.m_weather = WeatherForecastSample.WeatherCondition(self.m_weather)
        if WeatherForecastSample.AirTemperatureChange.isValid(self.m_airTemperatureChange):
            self.m_airTemperatureChange = WeatherForecastSample.AirTemperatureChange(self.m_airTemperatureChange)
        if WeatherForecastSample.TrackTemperatureChange.isValid(self.m_trackTemperatureChange):
            self.m_trackTemperatureChange = WeatherForecastSample.TrackTemperatureChange(self.m_trackTemperatureChange)
        if SessionType23.isValid(self.m_sessionType):
            self.m_sessionType = SessionType23(self.m_sessionType)

    def __str__(self) -> str:
        """A description of the entire function, its parameters, and its return types.

        Returns:
            str : string dump of this object
        """
        return (
            f"WeatherForecastSample("
            f"Session Type: {str(self.m_sessionType)}, "
            f"Time Offset: {self.m_timeOffset}, "
            f"Weather: {self.m_weather}, "
            f"Track Temperature: {self.m_trackTemperature}, "
            f"Track Temp Change: {self.m_trackTemperatureChange}, "
            f"Air Temperature: {self.m_airTemperature}, "
            f"Air Temp Change: {self.m_airTemperatureChange}, "
            f"Rain Percentage: {self.m_rainPercentage})"
        )

    def toJSON(self) -> Dict[str, Any]:
        """Converts the WeatherForecastSample object to a dictionary suitable for JSON serialization.

        Returns:
            Dict[str, Any]: A dictionary representing the JSON-compatible data.
        """

        return {
            "session-type": str(self.m_sessionType),
            "time-offset": self.m_timeOffset,
            "weather": str(self.m_weather),
            "track-temperature": self.m_trackTemperature,
            "track-temperature-change": str(self.m_trackTemperatureChange),
            "air-temperature": self.m_airTemperature,
            "air-temperature-change": str(self.m_airTemperatureChange),
            "rain-percentage": self.m_rainPercentage
        }

class PacketSessionData:
    """
    Represents an incoming packet containing session data.

    Attributes:
        - m_header (PacketHeader): Header information for the packet.
        - m_weather (WeatherCondition): Refer to the mentioned enumeration.
        - m_trackTemperature (int8): Track temperature in degrees Celsius.
        - m_airTemperature (int8): Air temperature in degrees Celsius.
        - m_totalLaps (uint8): Total number of laps in the race.
        - m_trackLength (uint16): Track length in meters.
        - m_sessionType (SessionType): Type of session (Refer SessionType enumeration).
        - m_trackId (TrackID): Track identifier. (Refer TrackID enumeration)
        - m_formula (uint8): Formula type ( 0 = F1 Modern, 1 = F1 Classic, 2 = F2, 3 = F1 Generic,
                                            4 = Beta, 5 = Supercars, 6 = Esports, 7 = F2 2021).
        - m_sessionTimeLeft (uint16): Time left in session in seconds.
        - m_sessionDuration (uint16): Session duration in seconds.
        - m_pitSpeedLimit (uint8): Pit speed limit in kilometers per hour.
        - m_gamePaused (uint8): Whether the game is paused in a network game.
        - m_isSpectating (uint8): Whether the player is spectating.
        - m_spectatorCarIndex (uint8): Index of the car being spectated.
        - m_sliProNativeSupport (uint8): SLI Pro support status (0 = inactive, 1 = active).
        - m_numMarshalZones (uint8): Number of marshal zones to follow.
        - m_marshalZones (list[MarshalZone]): List of MarshalZone objects (max 21).
        - m_safetyCarStatus (SafetyCarStatus): Safety car status (Refer SafetyCarStatus enumeration).
        - m_networkGame (uint8): Network game status (0 = offline, 1 = online).
        - m_numWeatherForecastSamples (uint8): Number of weather samples to follow.
        - m_weatherForecastSamples (list[WeatherForecastSample]): List of WeatherForecastSample objects (max 56).
        - m_forecastAccuracy (uint8): Forecast accuracy (0 = Perfect, 1 = Approximate).
        - m_aiDifficulty (uint8): AI Difficulty rating (0-110).
        - m_seasonLinkIdentifier (uint32): Identifier for the season (persists across saves).
        - m_weekendLinkIdentifier (uint32): Identifier for the weekend (persists across saves).
        - m_sessionLinkIdentifier (uint32): Identifier for the session (persists across saves).
        - m_pitStopWindowIdealLap (uint8): Ideal lap to pit on for the current strategy (player).
        - m_pitStopWindowLatestLap (uint8): Latest lap to pit on for the current strategy (player).
        - m_pitStopRejoinPosition (uint8): Predicted position to rejoin at (player).
        - m_steeringAssist (uint8): Steering assist status (0 = off, 1 = on).
        - m_brakingAssist (uint8): Braking assist status (0 = off, 1 = low, 2 = medium, 3 = high).
        - m_gearboxAssist (GearboxAssistMode): Gearbox assist mode (Refer GearboxAssistMode enumeration).
        - m_pitAssist (uint8): Pit assist status (0 = off, 1 = on).
        - m_pitReleaseAssist (uint8): Pit release assist status (0 = off, 1 = on).
        - m_ERSAssist (uint8): ERS assist status (0 = off, 1 = on).
        - m_DRSAssist (uint8): DRS assist status (0 = off, 1 = on).
        - m_dynamicRacingLine (uint8): Dynamic racing line status (0 = off, 1 = corners only, 2 = full).
        - m_dynamicRacingLineType (uint8): Dynamic racing line type (0 = 2D, 1 = 3D).
        - m_gameMode (uint8): Game mode ID.
        - m_ruleSet (uint8): Ruleset ID.
        - m_timeOfDay (uint32): Local time of day in minutes since midnight.
        - m_sessionLength (SessionLength): Session length. (Refer SessionLength enumeration).
        - m_speedUnitsLeadPlayer (uint8): Speed units for the lead player (0 = MPH, 1 = KPH).
        - m_temperatureUnitsLeadPlayer (uint8): Temperature units for the lead player (0 = Celsius, 1 = Fahrenheit).
        - m_speedUnitsSecondaryPlayer (uint8): Speed units for the secondary player (0 = MPH, 1 = KPH).
        - m_temperatureUnitsSecondaryPlayer (uint8): Temperature units for the secondary player
                                                    (0 = Celsius, 1 = Fahrenheit).
        - m_numSafetyCarPeriods (uint8): Number of safety car periods called during the session.
        - m_numVirtualSafetyCarPeriods (uint8): Number of virtual safety car periods called.
        - m_numRedFlagPeriods (uint8): Number of red flags called during the session.
    """

    F1_23_MAX_NUM_WEATHER_FORECAST_SAMPLES = 56
    F1_23_MAX_NUM_MARSHAL_ZONES = 21
    F1_24_MAX_NUM_WEATHER_FORECAST_SAMPLES = 64
    F1_24_MAX_NUM_MARSHAL_ZONES = 21

    PACKET_FORMAT_SECTION_0 = ("<"
        "B" # uint8           m_weather;                  // Weather - 0 = clear, 1 = light cloud, 2 = overcast
            #                                         // 3 = light rain, 4 = heavy rain, 5 = storm
        "b" # int8                m_trackTemperature;        // Track temp. in degrees celsius
        "b" # int8                m_airTemperature;          // Air temp. in degrees celsius
        "b" # uint8           m_totalLaps;               // Total number of laps in this race
        "H" # uint16          m_trackLength;               // Track length in metres
        "B" # uint8           m_sessionType;             // 0 = unknown, 1 = P1, 2 = P2, 3 = P3, 4 = Short P
            #                                             // 5 = Q1, 6 = Q2, 7 = Q3, 8 = Short Q, 9 = OSQ
            #                                             // 10 = R, 11 = R2, 12 = R3, 13 = Time Trial
        "b" # int8            m_trackId;                 // -1 for unknown, see appendix
        "B" # uint8           m_formula;           // Formula, 0 = F1 Modern, 1 = F1 Classic, 2 = F2,
            #                                      // 3 = F1 Generic, 4 = Beta, 5 = Supercars, 6 = Esports, 7 = F2 2021
        "H" # uint16          m_sessionTimeLeft;        // Time left in session in seconds
        "H" # uint16          m_sessionDuration;         // Session duration in seconds
        "B" # uint8           m_pitSpeedLimit;          // Pit speed limit in kilometres per hour
        "B" # uint8           m_gamePaused;                // Whether the game is paused – network game only
        "B" # uint8           m_isSpectating;            // Whether the player is spectating
        "B" # uint8           m_spectatorCarIndex;      // Index of the car being spectated
        "B" # uint8           m_sliProNativeSupport;    // SLI Pro support, 0 = inactive, 1 = active
        "B" # uint8           m_numMarshalZones;             // Number of marshal zones to follow
    )
    PACKET_LEN_SECTION_0 = struct.calcsize(PACKET_FORMAT_SECTION_0)

    PACKET_FORMAT_SECTION_2 = ("<"
        "B" # uint8           m_safetyCarStatus; // 0 = no safety car, 1 = full // 2 = virtual, 3 = formation lap
        "B" # uint8           m_networkGame;               // 0 = offline, 1 = online
        "B" # uint8           m_numWeatherForecastSamples; // Number of weather samples to follow
    )
    PACKET_LEN_SECTION_2 = struct.calcsize(PACKET_FORMAT_SECTION_2)

    PACKET_FORMAT_SECTION_4 = ("<"
        "B" # uint8   - Weather prediction type. 0 = Perfect, 1 = Approximate
        "B" # uint8   - AI Difficulty rating - 0-110
        "I" # uint32  - Identifier for season - persists across saves
        "I" # uint32  - Identifier for weekend - persists across saves
        "I" # uint32  - Identifier for session - persists across saves
        "B" # uint8   - Ideal lap to pit on for current strategy (player)
        "B" # uint8   - Latest lap to pit on for current strategy (player)
        "B" # uint8   - Predicted position to rejoin at (player)
        "B" # uint8   -m_steeringAssist;            // 0 = off, 1 = on
        "B" # uint8   -       m_brakingAssist;             // 0 = off, 1 = low, 2 = medium, 3 = high
        "B" # uint8   -        m_gearboxAssist;             // 1 = manual, 2 = manual & suggested gear, 3 = auto
        "B" # uint8    -       m_pitAssist;                 // 0 = off, 1 = on
        "B" # uint8    -       m_pitReleaseAssist;          // 0 = off, 1 = on
        "B" # uint8    -       m_ERSAssist;                 // 0 = off, 1 = on
        "B" # uint8    -       m_DRSAssist;                 // 0 = off, 1 = on
        "B" # uint8    -       m_dynamicRacingLine;         // 0 = off, 1 = corners only, 2 = full
        "B" # uint8    -       m_dynamicRacingLineType;     // 0 = 2D, 1 = 3D
        "B" # uint8    -       m_gameMode;                  // Game mode id - see appendix
        "B" # uint8    -       m_ruleSet;                   // Ruleset - see appendix
        "I" # uint32   - Local time of day - minutes since midnight
        "B" # uint8    - m_sessionLength;             // 0 = None, 2 = Very Short, 3 = Short, 4 = Medium
                                                    # // 5 = Medium Long, 6 = Long, 7 = Full
        "B" # uint8    -       m_speedUnitsLeadPlayer;             // 0 = MPH, 1 = KPH
        "B" # uint8    -       m_temperatureUnitsLeadPlayer;       // 0 = Celsius, 1 = Fahrenheit
        "B" # uint8    -       m_speedUnitsSecondaryPlayer;        // 0 = MPH, 1 = KPH
        "B" # uint8    -       m_temperatureUnitsSecondaryPlayer;  // 0 = Celsius, 1 = Fahrenheit
        "B" # uint8    -       m_numSafetyCarPeriods;              // Number of safety cars called during session
        "B" # uint8    -       m_numVirtualSafetyCarPeriods;       // Number of virtual safety cars called
        "B" # uint8    -       m_numRedFlagPeriods;                // Number of red flags called during session
    )
    PACKET_LEN_SECTION_4 = struct.calcsize(PACKET_FORMAT_SECTION_4)

    # This is only for F1 24
    PACKET_FORMAT_SECTION_5 = ("<"
        "B" # uint8   - car equal performance. 0 = off, 1 = on
        "B" # uint8    m_recoveryMode;              	// 0 = None, 1 = Flashbacks, 2 = Auto-recovery
        "B" # uint8    m_flashbackLimit;            	// 0 = Low, 1 = Medium, 2 = High, 3 = Unlimited
        "B" # uint8    m_surfaceType;               	// 0 = Simplified, 1 = Realistic
        "B" # uint8    m_lowFuelMode;               	// 0 = Easy, 1 = Hard
        "B" # uint8    m_raceStarts;			// 0 = Manual, 1 = Assisted
        "B" # uint8    m_tyreTemperature;           	// 0 = Surface only, 1 = Surface & Carcass
        "B" # uint8    m_pitLaneTyreSim;            	// 0 = On, 1 = Off
        "B" # uint8    m_carDamage;                 	// 0 = Off, 1 = Reduced, 2 = Standard, 3 = Simulation
        "B" # uint8    m_carDamageRate;                    // 0 = Reduced, 1 = Standard, 2 = Simulation
        "B" # uint8    m_collisions;                       // 0 = Off, 1 = Player-to-Player Off, 2 = On
        "B" # uint8    m_collisionsOffForFirstLapOnly;     // 0 = Disabled, 1 = Enabled
        "B" # uint8    m_mpUnsafePitRelease;               // 0 = On, 1 = Off (Multiplayer)
        "B" # uint8    m_mpOffForGriefing;                 // 0 = Disabled, 1 = Enabled (Multiplayer)
        "B" # uint8    m_cornerCuttingStringency;          // 0 = Regular, 1 = Strict
        "B" # uint8    m_parcFermeRules;                   // 0 = Off, 1 = On
        "B" # uint8    m_pitStopExperience;                // 0 = Automatic, 1 = Broadcast, 2 = Immersive
        "B" # uint8    m_safetyCar;                        // 0 = Off, 1 = Reduced, 2 = Standard, 3 = Increased
        "B" # uint8    m_safetyCarExperience;              // 0 = Broadcast, 1 = Immersive
        "B" # uint8    m_formationLap;                     // 0 = Off, 1 = On
        "B" # uint8    m_formationLapExperience;           // 0 = Broadcast, 1 = Immersive
        "B" # uint8    m_redFlags;                         // 0 = Off, 1 = Reduced, 2 = Standard, 3 = Increased
        "B" # uint8    m_affectsLicenceLevelSolo;          // 0 = Off, 1 = On
        "B" # uint8    m_affectsLicenceLevelMP;            // 0 = Off, 1 = On
        "B" # uint8    m_numSessionsInWeekend;             // Number of session in following array
        "12B" # uint8    m_weekendStructure[12];             // List of session types to show weekend
                               # // structure - see appendix for types
        "f" # float    m_sector2LapDistanceStart;          // Distance in m around track where sector 2 starts
        "f" # float    m_sector3LapDistanceStart;          // Distance in m around track where sector 3 starts
    )
    PACKET_LEN_SECTION_5 = struct.calcsize(PACKET_FORMAT_SECTION_5)

    class FormulaType(Enum):
        """An enumeration of formula types."""

        F1_MODERN: int = 0
        F1_CLASSIC: int = 1
        F2: int = 2
        F1_GENERIC: int = 3
        BETA: int = 4
        SUPERCARS: int = 5
        ESPORTS: int = 6
        F2_2021: int = 7

        def __str__(self) -> str:
            """Return a human-readable string representation of the formula type."""
            return {
                PacketSessionData.FormulaType.F1_MODERN: "F1 Modern",
                PacketSessionData.FormulaType.F1_CLASSIC: "F1 Classic",
                PacketSessionData.FormulaType.F2: "F2",
                PacketSessionData.FormulaType.F1_GENERIC: "F1 Generic",
                PacketSessionData.FormulaType.BETA: "Beta",
                PacketSessionData.FormulaType.SUPERCARS: "Supercars",
                PacketSessionData.FormulaType.ESPORTS: "Esports",
                PacketSessionData.FormulaType.F2_2021: "F2 2021"
            }[self]

        @staticmethod
        def isValid(formula_type_code: int):
            """Check if the given formula type is valid.

            Args:
                formula_type_code (int): The safety car status to be validated.
                    Also supports type FormulaType. Returns true in this case

            Returns:
                bool: true if valid
            """
            if isinstance(formula_type_code, PacketSessionData.FormulaType):
                return True  # It's already an instance of FormulaType
            return any(formula_type_code == member.value for member in  PacketSessionData.FormulaType)

    def __init__(self, header: PacketHeader, data: bytes) -> None:
        """Construct a PacketSessionData object

        Args:
            header (PacketHeader): The parsed header object
            data (bytes): The list of raw bytes representing this packet
        """
        self.m_header: PacketHeader = header          # Header

        # Declare the type hints
        self.m_weather: WeatherForecastSample.WeatherCondition
        self.m_trackTemperature: int
        self.m_airTemperature: int
        self.m_totalLaps: int
        self.m_trackLength: int
        self.m_sessionType: int
        self.m_trackId: TrackID
        self.m_formula: int
        self.m_sessionTimeLeft: int
        self.m_sessionDuration: int
        self.m_pitSpeedLimit: int
        self.m_gamePaused: bool
        self.m_isSpectating: bool
        self.m_spectatorCarIndex: int
        self.m_sliProNativeSupport: int
        self.m_numMarshalZones: int
        self.m_marshalZones: List[MarshalZone]
        self.m_safetyCarStatus : SafetyCarType
        self.m_networkGame: bool
        self.m_numWeatherForecastSamples: int
        self.m_weatherForecastSamples: List[WeatherForecastSample]
        self.m_forecastAccuracy : int
        self.m_aiDifficulty: int
        self.m_seasonLinkIdentifier: int
        self.m_weekendLinkIdentifier: int
        self.m_sessionLinkIdentifier: int
        self.m_pitStopWindowIdealLap: int
        self.m_pitStopWindowLatestLap: int
        self.m_pitStopRejoinPosition: int
        self.m_steeringAssist: int
        self.m_brakingAssist: int
        self.m_gearboxAssist: GearboxAssistMode
        self.m_pitAssist: int
        self.m_pitReleaseAssist: int
        self.m_ERSAssist: int
        self.m_DRSAssist: int
        self.m_dynamicRacingLine: int
        self.m_dynamicRacingLineType: int
<<<<<<< HEAD
        self.m_gameMode: int
        self.m_ruleSet: int # TODO: make enum
=======
        self.m_gameMode: int # TODO: make enum
        self.m_ruleSet: int # TOOD: make enum
>>>>>>> 573d396a
        self.m_timeOfDay: int
        self.m_sessionLength: SessionLength # TODO: make enum
        self.m_speedUnitsLeadPlayer: int
        self.m_temperatureUnitsLeadPlayer: int
        self.m_speedUnitsSecondaryPlayer: int
        self.m_temperatureUnitsSecondaryPlayer: int
        self.m_numSafetyCarPeriods: int
        self.m_numVirtualSafetyCarPeriods: int
        self.m_numRedFlagPeriods: int

        # F1 24 specific stuff
        self.m_equalCarPerformance: bool
        self.m_recoveryMode: int                # TODO: make enum // 0 = None, 1 = Flashbacks, 2 = Auto-recovery
        self.m_flashbackLimit: int              # TODO: make enum // 0 = Low, 1 = Medium, 2 = High, 3 = Unlimited
        self.m_surfaceType: int                 # TODO: make enum // 0 = Simplified, 1 = Realistic
        self.m_lowFuelMode: int                 # TODO: make enum // 0 = Easy, 1 = Hard
        self.m_raceStarts: int                  # TODO: make enum // 0 = Manual, 1 = Assisted
        self.m_tyreTemperatureMode: int             # TODO: make enum // 0 = Surface only, 1 = Surface & Carcass
        self.m_pitLaneTyreSim:bool
        self.m_carDamage: int                   # TODO: make enum // 0 = Off, 1 = Reduced, 2 = Standard, 3 = Simulation
        self.m_carDamageRate:int                # TODO: make enum // 0 = Reduced, 1 = Standard, 2 = Simulation
        self.m_collisions:int                   # TODO: make enum // 0 = Off, 1 = Player-to-Player Off, 2 = On
        self.m_collisionsOffForFirstLapOnly: bool
        self.m_mpUnsafePitRelease:bool          # TODO: check EA forum to see the values     // 0 = On, 1 = Off (Multiplayer)
        self.m_mpOffForGriefing: bool           # Multiplayer only
        self.m_cornerCuttingStringency: int     # TODO: make enum // 0 = Regular, 1 = Strict
        self.m_parcFermeRules: bool
        self.m_pitStopExperience: int           # TODO: make enum // 0 = Automatic, 1 = Broadcast, 2 = Immersive
        self.m_safetyCar: int                   # TODO: make enum // 0 = Off, 1 = Reduced, 2 = Standard, 3 = Increased
        self.m_safetyCarExperience: int         # TODO: make enum // 0 = Broadcast, 1 = Immersive
        self.m_formationLap: bool
        self.m_formationLapExperience: int      # TODO: make enum // 0 = Broadcast, 1 = Immersive
        self.m_redFlags: int                    # TODO: make enum // 0 = Off, 1 = Reduced, 2 = Standard, 3 = Increased
        self.m_affectsLicenceLevelSolo: bool
        self.m_affectsLicenceLevelMP: bool
        self.m_numSessionsInWeekend: int         # // Number of session in following array
        self.m_weekendStructure: List[SessionType24] # List of SessionType24 enums in this weekend
        self.m_sector2LapDistanceStart: float    # // Distance in m around track where sector 2 starts
        self.m_sector3LapDistanceStart: float    # // Distance in m around track where sector 3

        self.m_maxMarshalZones = self.F1_23_MAX_NUM_MARSHAL_ZONES
        if header.m_gameYear == 23:
            self.m_maxWeatherForecastSamples = self.F1_23_MAX_NUM_WEATHER_FORECAST_SAMPLES
        else:
            self.m_maxWeatherForecastSamples = self.F1_24_MAX_NUM_WEATHER_FORECAST_SAMPLES
        # First, section 0
        section_0_raw_data = _extract_sublist(data, 0, self.PACKET_LEN_SECTION_0)
        byte_index_so_far = self.PACKET_LEN_SECTION_0
        unpacked_data = struct.unpack(self.PACKET_FORMAT_SECTION_0, section_0_raw_data)
        (
            self.m_weather,
            self.m_trackTemperature,
            self.m_airTemperature,
            self.m_totalLaps,
            self.m_trackLength,
            self.m_sessionType,
            self.m_trackId,
            self.m_formula,
            self.m_sessionTimeLeft,
            self.m_sessionDuration,
            self.m_pitSpeedLimit,
            self.m_gamePaused,
            self.m_isSpectating,
            self.m_spectatorCarIndex,
            self.m_sliProNativeSupport,
            self.m_numMarshalZones,
        ) = unpacked_data
        if WeatherForecastSample.WeatherCondition.isValid(self.m_weather):
            self.m_weather = WeatherForecastSample.WeatherCondition(self.m_weather)
        if TrackID.isValid(self.m_trackId):
            self.m_trackId = TrackID(self.m_trackId)

        if header.m_gameYear == 23 and SessionType23.isValid(self.m_sessionType):
            self.m_sessionType = SessionType23(self.m_sessionType)
        elif header.m_gameYear == 24 and SessionType24.isValid(self.m_sessionType):
            self.m_sessionType = SessionType24(self.m_sessionType)

        if PacketSessionData.FormulaType.isValid(self.m_formula):
            self.m_formula = PacketSessionData.FormulaType(self.m_formula)

        # Next section 1, marshalZones
        section_1_size = MarshalZone.PACKET_LEN * self.m_maxMarshalZones
        section_1_raw_data = _extract_sublist(data, byte_index_so_far, byte_index_so_far+section_1_size)
        byte_index_so_far += section_1_size
        self.m_marshalZones: List[MarshalZone] = []         # List of marshal zones – max 21
        for per_marshal_zone_raw_data in _split_list(section_1_raw_data, MarshalZone.PACKET_LEN):
            self.m_marshalZones.append(MarshalZone(per_marshal_zone_raw_data))
        # Trim the unnecessary marshalZones
        self.m_marshalZones = self.m_marshalZones[:self.m_numMarshalZones]
        section_1_raw_data = None

        # Section 2, till numWeatherForecastSamples
        section_2_raw_data = _extract_sublist(data, byte_index_so_far, byte_index_so_far + self.PACKET_LEN_SECTION_2)
        byte_index_so_far += self.PACKET_LEN_SECTION_2
        unpacked_data = struct.unpack(self.PACKET_FORMAT_SECTION_2, section_2_raw_data)
        (
            self.m_safetyCarStatus, #           // 0 = no safety car, 1 = full 2 = virtual, 3 = formation lap
            self.m_networkGame, #               // 0 = offline, 1 = online
            self.m_numWeatherForecastSamples # // Number of weather samples to follow
        ) = unpacked_data
        if SafetyCarType.isValid(self.m_safetyCarStatus):
            self.m_safetyCarStatus = SafetyCarType(self.m_safetyCarStatus)
        section_2_raw_data = None

        # Section 3 - weather forecast samples
        section_3_size = WeatherForecastSample.PACKET_LEN * self.m_maxWeatherForecastSamples
        section_3_raw_data = _extract_sublist(data, byte_index_so_far, byte_index_so_far+section_3_size)
        byte_index_so_far += section_3_size
        self.m_weatherForecastSamples: List[WeatherForecastSample] = []  # Array of weather forecast samples
        for per_weather_sample_raw_data in _split_list(section_3_raw_data, WeatherForecastSample.PACKET_LEN):
            self.m_weatherForecastSamples.append(WeatherForecastSample(per_weather_sample_raw_data))
        # Trim the unnecessary weatherForecastSamples
        self.m_weatherForecastSamples = self.m_weatherForecastSamples[:self.m_numWeatherForecastSamples]
        section_3_raw_data = None

        # Section 4 - rest of the packet
        section_4_raw_data = _extract_sublist(data, byte_index_so_far, byte_index_so_far+self.PACKET_LEN_SECTION_4)
        byte_index_so_far += self.PACKET_LEN_SECTION_4
        unpacked_data = struct.unpack(self.PACKET_FORMAT_SECTION_4, section_4_raw_data)
        (
            self.m_forecastAccuracy,                   # uint8
            self.m_aiDifficulty,                       # uint8
            self.m_seasonLinkIdentifier,              # uint32
            self.m_weekendLinkIdentifier,             # uint32
            self.m_sessionLinkIdentifier,             # uint32
            self.m_pitStopWindowIdealLap,             # uint8
            self.m_pitStopWindowLatestLap,            # uint8
            self.m_pitStopRejoinPosition,             # uint8
            self.m_steeringAssist,                    # uint8
            self.m_brakingAssist,                     # uint8
            self.m_gearboxAssist,                     # uint8
            self.m_pitAssist,                         # uint8
            self.m_pitReleaseAssist,                  # uint8
            self.m_ERSAssist,                         # uint8
            self.m_DRSAssist,                         # uint8
            self.m_dynamicRacingLine,                # uint8
            self.m_dynamicRacingLineType,            # uint8
            self.m_gameMode,                          # uint8
            self.m_ruleSet,                           # uint8
            self.m_timeOfDay,                         # uint32
            self.m_sessionLength,                     # uint8
            self.m_speedUnitsLeadPlayer,             # uint8
            self.m_temperatureUnitsLeadPlayer,       # uint8
            self.m_speedUnitsSecondaryPlayer,        # uint8
            self.m_temperatureUnitsSecondaryPlayer,  # uint8
            self.m_numSafetyCarPeriods,              # uint8
            self.m_numVirtualSafetyCarPeriods,       # uint8
            self.m_numRedFlagPeriods,                # uint8
        ) = unpacked_data
        section_4_raw_data = None
        if GearboxAssistMode.isValid(self.m_gearboxAssist):
            self.m_gearboxAssist = GearboxAssistMode(self.m_gearboxAssist)
        if SessionLength.isValid(self.m_sessionLength):
            self.m_sessionLength = SessionLength(self.m_sessionLength)

        # Section 5 - F1 24 specific stuff
        if header.m_gameYear == 24:
            self.m_weekendStructure = [0] * 12
            section_5_raw_data = _extract_sublist(data, byte_index_so_far, byte_index_so_far+self.PACKET_LEN_SECTION_5)
            unpacked_data = struct.unpack(self.PACKET_FORMAT_SECTION_5, section_5_raw_data)
            (
                self.m_equalCarPerformance,
                self.m_recoveryMode,
                self.m_flashbackLimit,
                self.m_surfaceType,
                self.m_lowFuelMode,
                self.m_raceStarts,
                self.m_tyreTemperatureMode,
                self.m_pitLaneTyreSim,
                self.m_carDamage,
                self.m_carDamageRate,
                self.m_collisions,
                self.m_collisionsOffForFirstLapOnly,
                self.m_mpUnsafePitRelease,
                self.m_mpOffForGriefing,
                self.m_cornerCuttingStringency,
                self.m_parcFermeRules,
                self.m_pitStopExperience,
                self.m_safetyCar,
                self.m_safetyCarExperience,
                self.m_formationLap,
                self.m_formationLapExperience,
                self.m_redFlags,
                self.m_affectsLicenceLevelSolo,
                self.m_affectsLicenceLevelMP,
                self.m_numSessionsInWeekend,
                self.m_weekendStructure[0],
                self.m_weekendStructure[1],
                self.m_weekendStructure[2],
                self.m_weekendStructure[3],
                self.m_weekendStructure[4],
                self.m_weekendStructure[5],
                self.m_weekendStructure[6],
                self.m_weekendStructure[7],
                self.m_weekendStructure[8],
                self.m_weekendStructure[9],
                self.m_weekendStructure[10],
                self.m_weekendStructure[11],
                self.m_sector2LapDistanceStart,
                self.m_sector3LapDistanceStart,
            ) = unpacked_data

            self.m_weekendStructure = self.m_weekendStructure[:self.m_numSessionsInWeekend]
            for session_id in self.m_weekendStructure:
                session_id = SessionType24(session_id)
        else:
            self.m_equalCarPerformance = 0
            self.m_recoveryMode = 0
            self.m_flashbackLimit = 0
            self.m_surfaceType = 0
            self.m_lowFuelMode = 0
            self.m_raceStarts = 0
            self.m_tyreTemperatureMode = 0
            self.m_pitLaneTyreSim = 0
            self.m_carDamage = 0
            self.m_carDamageRate = 0
            self.m_collisions = 0
            self.m_collisionsOffForFirstLapOnly = 0
            self.m_mpUnsafePitRelease = 0
            self.m_mpOffForGriefing = 0
            self.m_cornerCuttingStringency = 0
            self.m_parcFermeRules = 0
            self.m_pitStopExperience = 0
            self.m_safetyCar = 0
            self.m_safetyCarExperience = 0
            self.m_formationLap = 0
            self.m_formationLapExperience = 0
            self.m_redFlags = 0
            self.m_affectsLicenceLevelSolo = 0
            self.m_affectsLicenceLevelMP = 0
            self.m_numSessionsInWeekend = 0
            self.m_weekendStructure = [0] * 12
            self.m_sector2LapDistanceStart = 0.0
            self.m_sector3LapDistanceStart = 0.0

    def __str__(self) -> str:
        """
        Return a string representation of the PacketSessionData object.

        Returns:
            str - string representation of this object
        """
        marshal_zones_str = ", ".join(str(zone) for zone in self.m_marshalZones)
        weather_forecast_samples_str = ", ".join(str(sample) for sample in self.m_weatherForecastSamples)

        return (
            f"PacketSessionData("
            f"Header: {str(self.m_header)}, "
            f"Weather: {self.m_weather}, "
            f"Track Temperature: {self.m_trackTemperature}, "
            f"Air Temperature: {self.m_airTemperature}, "
            f"Total Laps: {self.m_totalLaps}, "
            f"Track Length: {self.m_trackLength}, "
            f"Session Type: {str(self.m_sessionType)}, "
            f"Track ID: {str(self.m_trackId)}, "
            f"Formula: {str(self.m_formula)}, "
            f"Session Time Left: {self.m_sessionTimeLeft}, "
            f"Session Duration: {self.m_sessionDuration}, "
            f"Pit Speed Limit: {self.m_pitSpeedLimit}, "
            f"Game Paused: {self.m_gamePaused}, "
            f"Spectating: {self.m_isSpectating}, "
            f"Spectator Car Index: {self.m_spectatorCarIndex}, "
            f"SLI Pro Support: {self.m_sliProNativeSupport}, "
            f"Num Marshal Zones: {self.m_numMarshalZones}, "
            f"Marshal Zones: [{marshal_zones_str}], "
            f"Safety Car Status: {self.m_safetyCarStatus}, "
            f"Network Game: {self.m_networkGame}, "
            f"Num Weather Forecast Samples: {self.m_numWeatherForecastSamples}, "
            f"Weather Forecast Samples: [{weather_forecast_samples_str}], "
            f"Forecast Accuracy: {self.m_forecastAccuracy}, "
            f"AI Difficulty: {self.m_aiDifficulty}, "
            f"Season Link ID: {self.m_seasonLinkIdentifier}, "
            f"Weekend Link ID: {self.m_weekendLinkIdentifier}, "
            f"Session Link ID: {self.m_sessionLinkIdentifier}, "
            f"Pit Stop Window Ideal Lap: {self.m_pitStopWindowIdealLap}, "
            f"Pit Stop Window Latest Lap: {self.m_pitStopWindowLatestLap}, "
            f"Pit Stop Rejoin Position: {self.m_pitStopRejoinPosition}, "
            f"Steering Assist: {self.m_steeringAssist}, "
            f"Braking Assist: {self.m_brakingAssist}, "
            f"Gearbox Assist: {self.m_gearboxAssist}, "
            f"Pit Assist: {self.m_pitAssist}, "
            f"Pit Release Assist: {self.m_pitReleaseAssist}, "
            f"ERS Assist: {self.m_ERSAssist}, "
            f"DRS Assist: {self.m_DRSAssist}, "
            f"Dynamic Racing Line: {self.m_dynamicRacingLine}, "
            f"Dynamic Racing Line Type: {self.m_dynamicRacingLineType}, "
            f"Game Mode: {self.m_gameMode}, "
            f"Rule Set: {self.m_ruleSet}, "
            f"Time of Day: {self.m_timeOfDay}, "
            f"Session Length: {self.m_sessionLength}, "
            f"Speed Units Lead Player: {self.m_speedUnitsLeadPlayer}, "
            f"Temp Units Lead Player: {self.m_temperatureUnitsLeadPlayer}, "
            f"Speed Units Secondary Player: {self.m_speedUnitsSecondaryPlayer}, "
            f"Temp Units Secondary Player: {self.m_temperatureUnitsSecondaryPlayer}, "
            f"Num Safety Car Periods: {self.m_numSafetyCarPeriods}, "
            f"Num Virtual Safety Car Periods: {self.m_numVirtualSafetyCarPeriods}, "
            f"Num Red Flag Periods: {self.m_numRedFlagPeriods})"
        )

    def toJSON(self, include_header: bool=False) -> Dict[str, Any]:
        """Converts the PacketSessionData object to a dictionary suitable for JSON serialization.

        Arguments:
            - include_header - Whether the header dump must be included in the JSON

        Returns:
            Dict[str, Any]: A dictionary representing the JSON-compatible data.
        """

        json_data = {
            "weather": str(self.m_weather),
            "track-temperature": self.m_trackTemperature,
            "air-temperature": self.m_airTemperature,
            "total-laps": self.m_totalLaps,
            "track-length": self.m_trackLength,
            "session-type": str(self.m_sessionType),
            "track-id": str(self.m_trackId),
            "formula": str(self.m_formula),
            "session-time-left": self.m_sessionTimeLeft,
            "session-duration": self.m_sessionDuration,
            "pit-speed-limit": self.m_pitSpeedLimit,
            "game-paused": self.m_gamePaused,
            "is-spectating": self.m_isSpectating,
            "spectator-car-index": self.m_spectatorCarIndex,
            "sli-pro-native-support": self.m_sliProNativeSupport,
            "num-marshal-zones": self.m_numMarshalZones,
            "marshal-zones": [zone.toJSON() for zone in self.m_marshalZones],
            "safety-car-status": str(self.m_safetyCarStatus),
            "network-game": self.m_networkGame,
            "num-weather-forecast-samples": self.m_numWeatherForecastSamples,
            "weather-forecast-samples": [sample.toJSON() for sample in self.m_weatherForecastSamples],
            "forecast-accuracy": self.m_forecastAccuracy,
            "ai-difficulty": self.m_aiDifficulty,
            "season-link-identifier": self.m_seasonLinkIdentifier,
            "weekend-link-identifier": self.m_weekendLinkIdentifier,
            "session-link-identifier": self.m_sessionLinkIdentifier,
            "pit-stop-window-ideal-lap": self.m_pitStopWindowIdealLap,
            "pit-stop-window-latest-lap": self.m_pitStopWindowLatestLap,
            "pit-stop-rejoin-position": self.m_pitStopRejoinPosition,
            "steering-assist": self.m_steeringAssist,
            "braking-assist": self.m_brakingAssist,
            "gearbox-assist": str(self.m_gearboxAssist),
            "pit-assist": self.m_pitAssist,
            "pit-release-assist": self.m_pitReleaseAssist,
            "ers-assist": self.m_ERSAssist,
            "drs-assist": self.m_DRSAssist,
            "dynamic-racing-line": self.m_dynamicRacingLine,
            "dynamic-racing-line-type": self.m_dynamicRacingLineType,
            "game-mode": self.m_gameMode,
            "rule-set": self.m_ruleSet,
            "time-of-day": self.m_timeOfDay,
            "session-length": str(self.m_sessionLength),
            "speed-units-lead-player": self.m_speedUnitsLeadPlayer,
            "temp-units-lead-player": self.m_temperatureUnitsLeadPlayer,
            "speed-units-secondary-player": self.m_speedUnitsSecondaryPlayer,
            "temp-units-secondary-player": self.m_temperatureUnitsSecondaryPlayer,
            "num-safety-car-periods": self.m_numSafetyCarPeriods,
            "num-virtual-safety-car-periods": self.m_numVirtualSafetyCarPeriods,
            "num-red-flag-periods": self.m_numRedFlagPeriods,

            "equal-car-performance" : str(self.m_equalCarPerformance),
            "recovery-mode" : str(self.m_recoveryMode),
            "flashback-limit" : str(self.m_flashbackLimit),
            "surface-type" : str(self.m_surfaceType),
            "low-fuel-mode" : str(self.m_lowFuelMode),
            "race-starts" : str(self.m_raceStarts),
            "tyre-temperature-mode" : str(self.m_tyreTemperatureMode),
            "pit-lane-tyre-sim" : str(self.m_pitLaneTyreSim),
            "car-damage" : str(self.m_carDamage),
            "car-damage-rate" : str(self.m_carDamageRate),
            "collisions" : str(self.m_collisions),
            "collisions-off-for-first-lap-only": self.m_collisionsOffForFirstLapOnly,
            "mp-unsafe-pit-release" : self.m_mpUnsafePitRelease,
            "mp-off-for-griefing" : self.m_mpOffForGriefing,
            "corner-cutting-stringency" : str(self.m_cornerCuttingStringency),
            "parc-ferme-rules" : self.m_parcFermeRules,
            "pit-stop-experience" : self.m_pitStopExperience,
            "safety-car-setting" : str(self.m_safetyCar),
            "safety-car-experience" : str(self.m_safetyCarExperience),
            "formation-lap" : self.m_formationLap,
            "formation-lap-experience" : str(self.m_formationLapExperience),
            "red-flags-setting" : str(self.m_redFlags),
            "affects-license-level-solo" : self.m_affectsLicenceLevelSolo,
            "affects-license-level-mp" : self.m_affectsLicenceLevelMP,
            "num-sessions-in-weekend" : str(self.m_numSessionsInWeekend),
            "weekend-structure" : [str(weekend) for weekend in self.m_weekendStructure],
            "sector-2-lap-distance-start" : str(self.m_sector2LapDistanceStart),
            "sector-3-lap-distance-start" : str(self.m_sector3LapDistanceStart),
        }
        if include_header:
            json_data["header"] = self.m_header.toJSON()
        return json_data<|MERGE_RESOLUTION|>--- conflicted
+++ resolved
@@ -616,13 +616,8 @@
         self.m_DRSAssist: int
         self.m_dynamicRacingLine: int
         self.m_dynamicRacingLineType: int
-<<<<<<< HEAD
-        self.m_gameMode: int
-        self.m_ruleSet: int # TODO: make enum
-=======
         self.m_gameMode: int # TODO: make enum
         self.m_ruleSet: int # TOOD: make enum
->>>>>>> 573d396a
         self.m_timeOfDay: int
         self.m_sessionLength: SessionLength # TODO: make enum
         self.m_speedUnitsLeadPlayer: int
