# MIT License
#
# Copyright (c) [2024] [Ashwin Natarajan]
#
# Permission is hereby granted, free of charge, to any person obtaining a copy
# of this software and associated documentation files (the "Software"), to deal
# in the Software without restriction, including without limitation the rights
# to use, copy, modify, merge, publish, distribute, sublicense, and/or sell
# copies of the Software, and to permit persons to whom the Software is
# furnished to do so, subject to the following conditions:
#
# The above copyright notice and this permission notice shall be included in all
# copies or substantial portions of the Software.
#
# THE SOFTWARE IS PROVIDED "AS IS", WITHOUT WARRANTY OF ANY KIND, EXPRESS OR
# IMPLIED, INCLUDING BUT NOT LIMITED TO THE WARRANTIES OF MERCHANTABILITY,
# FITNESS FOR A PARTICULAR PURPOSE AND NONINFRINGEMENT. IN NO EVENT SHALL THE
# AUTHORS OR COPYRIGHT HOLDERS BE LIABLE FOR ANY CLAIM, DAMAGES OR OTHER
# LIABILITY, WHETHER IN AN ACTION OF CONTRACT, TORT OR OTHERWISE, ARISING FROM,
# OUT OF OR IN CONNECTION WITH THE SOFTWARE OR THE USE OR OTHER DEALINGS IN THE
# SOFTWARE.

## NOTE: Please refer to the F1 23 UDP specification document to understand fully how the telemetry data works.
## All classes in supported in this library are documented with the members, but it is still recommended to read the
## official document. https://answers.ea.com/t5/General-Discussion/F1-23-UDP-Specification/m-p/12633159

from enum import Enum
from typing import List, Any, Dict, Optional
import struct

# ------------------------- PRIVATE FUNCTIONS ----------------------------------

def _split_list(original_list: List[Any], sublist_length: int) -> List[List[Any]]:
    """
    Splits the given list into sublists of a specified length.

    Args:
        original_list (List[Any]): The original list to be split.
        sublist_length (int): The desired length of each sublist.

    Returns:
        List[List[Any]]: A list containing sublists of the specified length.
    """
    return [original_list[i:i + sublist_length] for i in range(0, len(original_list), sublist_length)]

def _extract_sublist(data: bytes, lower_index: int, upper_index: int) -> bytes:
    # Ensure the indices are within bounds
    if lower_index < 0 or upper_index > len(data) or lower_index > upper_index:
        # Return an empty bytes object to indicate an error
        return b''

    # Extract the sub-list
    sub_list: bytes = data[lower_index:upper_index]
    return sub_list

# ------------------------- ERROR CLASSES --------------------------------------

class InvalidPacketLengthError(Exception):
    """
    This exception type is used to indicate to the telemetry manager that there has
    been a parsing error due to receving a packet of unexpected length (possibly
    incomplete or corrupt. or more realistically a bug)
    """
    def __init__(self, message):
        super().__init__("Invalid packet length. " + message)

# -------------------- COMMON CLASSES ------------------------------------------
class F1PacketType(Enum):
    """Class of enum representing the different packet types emitted by the game
    """
    MOTION = 0
    SESSION = 1
    LAP_DATA = 2
    EVENT = 3
    PARTICIPANTS = 4
    CAR_SETUPS = 5
    CAR_TELEMETRY = 6
    CAR_STATUS = 7
    FINAL_CLASSIFICATION = 8
    LOBBY_INFO = 9
    CAR_DAMAGE = 10
    SESSION_HISTORY = 11
    TYRE_SETS = 12
    MOTION_EX = 13

    @staticmethod
    def isValid(packet_type) -> bool:
        """Check if the given packet type ID is valid

        Args:
            packet_type (int or F1PacketType): The packet type to be validated

        Returns:
            bool: True if valid, else False
        """

        if isinstance(packet_type, F1PacketType):
            return True  # It's already an instance of F1PacketType
        else:
            # check if the integer value falls in range
            min_value = min(member.value for member in F1PacketType)
            max_value = max(member.value for member in F1PacketType)
            return min_value <= packet_type <= max_value

    def __str__(self) -> str:
        """to_string method

        Returns:
            str: string representation of this enum
        """
        if F1PacketType.isValid(self.value):
            return self.name
        else:
            return 'packet type ' + str(self.value)

class ResultStatus(Enum):
    """
    Enumeration representing the result status of a driver after a racing session.
    """

    INVALID = 0
    INACTIVE = 1
    ACTIVE = 2
    FINISHED = 3
    DID_NOT_FINISH = 4
    DISQUALIFIED = 5
    NOT_CLASSIFIED = 6
    RETIRED = 7

    @staticmethod
    def isValid(result_status: int) -> bool:
        """Check if the given result status is valid.

        Args:
            result_status (int): The result status to be validated.

        Returns:
            bool: True if valid.
        """
        if isinstance(result_status, ResultStatus):
            return True  # It's already an instance of ResultStatus
        else:
            min_value = min(member.value for member in ResultStatus)
            max_value = max(member.value for member in ResultStatus)
            return min_value <= result_status <= max_value

    def __str__(self) -> str:
        """
        Returns a human-readable string representation of the result status.

        Returns:
            str: String representation of the result status.
        """
        status_mapping = {
            0: "INVALID",
            1: "INACTIVE",
            2: "ACTIVE",
            3: "FINISHED",
            4: "DID_NOT_FINISH",
            5: "DISQUALIFIED",
            6: "NOT_CLASSIFIED",
            7: "RETIRED",
        }
        return status_mapping.get(self.value, "---")

class SessionType(Enum):
    """
    Enum class representing F1 session types.
    """
    UNKNOWN = 0
    PRACTICE_1 = 1
    PRACTICE_2 = 2
    PRACTICE_3 = 3
    SHORT_PRACTICE = 4
    QUALIFYING_1 = 5
    QUALIFYING_2 = 6
    QUALIFYING_3 = 7
    SHORT_QUALIFYING = 8
    ONE_SHOT_QUALIFYING = 9
    RACE = 10
    RACE_2 = 11
    RACE_3 = 12
    TIME_TRIAL = 13

    @staticmethod
    def isValid(session_type: int):
        """
        Check if the given session type is valid.

        Args:
            session_type (int): The session type to be validated.

        Returns:
            bool: True if valid
        """
        if isinstance(session_type, SessionType):
            return True  # It's already an instance of SessionType
        else:
            min_value = min(member.value for member in SessionType)
            max_value = max(member.value for member in SessionType)
            return min_value <= session_type <= max_value

    def __str__(self):
        """
        Return a string representation of the SessionType with spaces.

        Returns:
            str: String representation of the SessionType.
        """
        return {
            SessionType.UNKNOWN : "N/A",
            SessionType.PRACTICE_1 : "Practice 1",
            SessionType.PRACTICE_2 : "Practice 2",
            SessionType.PRACTICE_3 : "Practice 3",
            SessionType.SHORT_PRACTICE : "Short Practice",
            SessionType.QUALIFYING_1 : "Qualifying 1",
            SessionType.QUALIFYING_2 : "Qualifying 2",
            SessionType.QUALIFYING_3 : "Qualifying 3",
            SessionType.SHORT_QUALIFYING : "Short Qualifying",
            SessionType.ONE_SHOT_QUALIFYING : "One Shot Qualifying",
            SessionType.RACE  : "Race",
            SessionType.RACE_2  : "Race 2",
            SessionType.RACE_3  : "Race 3",
            SessionType.TIME_TRIAL  : "Time Trial",
        }.get(self, " ")

class ActualTyreCompound(Enum):
    """
    Enumeration representing different tyre compounds used in Formula 1 and Formula 2.

    Attributes:
        C5 (int): F1 Modern - C5
        C4 (int): F1 Modern - C4
        C3 (int): F1 Modern - C3
        C2 (int): F1 Modern - C2
        C1 (int): F1 Modern - C1
        C0 (int): F1 Modern - C0
        INTER (int): F1 Modern - Intermediate
        WET (int): F1 Modern - Wet
        DRY (int): F1 Classic - Dry
        WET_CLASSIC (int): F1 Classic - Wet
        SUPER_SOFT (int): F2 - Super Soft
        SOFT (int): F2 - Soft
        MEDIUM (int): F2 - Medium
        HARD (int): F2 - Hard
        WET_F2 (int): F2 - Wet

        Note:
            Each attribute represents a unique tyre compound identified by an integer value.
    """

    C5 = 16
    C4 = 17
    C3 = 18
    C2 = 19
    C1 = 20
    C0 = 21
    INTER = 7
    WET = 8
    DRY = 9
    WET_CLASSIC = 10
    SUPER_SOFT = 11
    SOFT = 12
    MEDIUM = 13
    HARD = 14
    WET_F2 = 15

    def __str__(self) -> str:
        """
        Returns a human-readable string representation of the tyre compound.

        Returns:
            str: String representation of the tyre compound.
        """
        return {
            ActualTyreCompound.C5: "C5",
            ActualTyreCompound.C4: "C4",
            ActualTyreCompound.C3: "C3",
            ActualTyreCompound.C2: "C2",
            ActualTyreCompound.C1: "C1",
            ActualTyreCompound.C0: "C0",
            ActualTyreCompound.INTER: "Inters",
            ActualTyreCompound.WET: "Wet",
            ActualTyreCompound.DRY: "Dry",
            ActualTyreCompound.WET_CLASSIC: "Wet (Classic)",
            ActualTyreCompound.SUPER_SOFT: "Super Soft",
            ActualTyreCompound.SOFT: "Soft",
            ActualTyreCompound.MEDIUM: "Medium",
            ActualTyreCompound.HARD: "Hard",
            ActualTyreCompound.WET_F2: "Wet (F2)",
        }[self]

    @staticmethod
    def isValid(actual_tyre_compound: int) -> bool:
        """
        Check if the input event type string maps to a valid enum value.

        Args:
            event_type (int): The actual tyre compound code

        Returns:
            bool: True if the event type is valid, False otherwise.
        """
        if isinstance(actual_tyre_compound, ActualTyreCompound):
            return True  # It's already an instance of ActualTyreCompound
        else:
            # check if the integer value falls in range
            min_value = min(member.value for member in ActualTyreCompound)
            max_value = max(member.value for member in ActualTyreCompound)
            return min_value <= actual_tyre_compound <= max_value

class VisualTyreCompound(Enum):
    """
    Enumeration representing different visual tyre compounds used in Formula 1 and Formula 2.

    Attributes:
        SOFT (int): Soft tyre compound
        MEDIUM (int): Medium tyre compound
        HARD (int): Hard tyre compound
        INTER (int): Intermediate tyre compound
        WET (int): Wet tyre compound
        WET_CLASSIC (int): Wet tyre compound (Classic)
        SUPER_SOFT (int): Super Soft tyre compound (F2 '19)
        SOFT_F2 (int): Soft tyre compound (F2 '19)
        MEDIUM_F2 (int): Medium tyre compound (F2 '19)
        HARD_F2 (int): Hard tyre compound (F2 '19)
        WET_F2 (int): Wet tyre compound (F2 '19)

        Note:
            Each attribute represents a unique visual tyre compound identified by an integer value.
    """

    SOFT = 16
    MEDIUM = 17
    HARD = 18
    INTER = 7
    WET = 8
    WET_CLASSIC = 8  # Same value as WET for F1 visual (Classic)
    SUPER_SOFT = 19
    SOFT_F2 = 20
    MEDIUM_F2 = 21
    HARD_F2 = 22
    WET_F2 = 15

    def __str__(self) -> str:
        """
        Returns a human-readable string representation of the visual tyre compound.

        Returns:
            str: String representation of the visual tyre compound.
        """
        return {
            VisualTyreCompound.SOFT: "Soft",
            VisualTyreCompound.MEDIUM: "Medium",
            VisualTyreCompound.HARD: "Hard",
            VisualTyreCompound.INTER: "Inters",
            VisualTyreCompound.WET: "Wet",
            # VisualTyreCompound.WET_CLASSIC: "Wet (Classic)",
            VisualTyreCompound.WET_CLASSIC: "Wet",
            VisualTyreCompound.SUPER_SOFT: "Super Soft (F2 '19)",
            VisualTyreCompound.SOFT_F2: "Soft (F2 '19)",
            VisualTyreCompound.MEDIUM_F2: "Medium (F2 '19)",
            VisualTyreCompound.HARD_F2: "Hard (F2 '19)",
            VisualTyreCompound.WET_F2: "Wet (F2 '19)",
        }[self]

    @staticmethod
    def isValid(visual_tyre_compound: int) -> bool:
        """
        Check if the input event type string maps to a valid enum value.

        Args:
            event_type (int): The actual tyre compound code

        Returns:
            bool: True if the event type is valid, False otherwise.
        """
        if isinstance(visual_tyre_compound, VisualTyreCompound):
            return True  # It's already an instance of VisualTyreCompound
        else:
            # check if the integer value falls in range
            min_value = min(member.value for member in VisualTyreCompound)
            max_value = max(member.value for member in VisualTyreCompound)
            return min_value <= visual_tyre_compound <= max_value

class Nationality(Enum):
    """
    Enum representing nationalities with corresponding IDs.
    """
    Unspecified = 0
    American = 1
    Argentinean = 2
    Australian = 3
    Austrian = 4
    Azerbaijani = 5
    Bahraini = 6
    Belgian = 7
    Bolivian = 8
    Brazilian = 9
    British = 10
    Bulgarian = 11
    Cameroonian = 12
    Canadian = 13
    Chilean = 14
    Chinese = 15
    Colombian = 16
    Costa_Rican = 17
    Croatian = 18
    Cypriot = 19
    Czech = 20
    Danish = 21
    Dutch = 22
    Ecuadorian = 23
    English = 24
    Emirian = 25
    Estonian = 26
    Finnish = 27
    French = 28
    German = 29
    Ghanaian = 30
    Greek = 31
    Guatemalan = 32
    Honduran = 33
    Hong_Konger = 34
    Hungarian = 35
    Icelander = 36
    Indian = 37
    Indonesian = 38
    Irish = 39
    Israeli = 40
    Italian = 41
    Jamaican = 42
    Japanese = 43
    Jordanian = 44
    Kuwaiti = 45
    Latvian = 46
    Lebanese = 47
    Lithuanian = 48
    Luxembourger = 49
    Malaysian = 50
    Maltese = 51
    Mexican = 52
    Monegasque = 53
    New_Zealander = 54
    Nicaraguan = 55
    Northern_Irish = 56
    Norwegian = 57
    Omani = 58
    Pakistani = 59
    Panamanian = 60
    Paraguayan = 61
    Peruvian = 62
    Polish = 63
    Portuguese = 64
    Qatari = 65
    Romanian = 66
    Russian = 67
    Salvadoran = 68
    Saudi = 69
    Scottish = 70
    Serbian = 71
    Singaporean = 72
    Slovakian = 73
    Slovenian = 74
    South_Korean = 75
    South_African = 76
    Spanish = 77
    Swedish = 78
    Swiss = 79
    Thai = 80
    Turkish = 81
    Uruguayan = 82
    Ukrainian = 83
    Venezuelan = 84
    Barbadian = 85
    Welsh = 86
    Vietnamese = 87

    def __str__(self) -> str:
        """
        Returns the string representation of the Enum member.
        """
        return f"{self.name.replace('_', ' ')}"

    @staticmethod
    def isValid(nationality_code: int) -> bool:
        """Check if the given nationality code is valid.

        Args:
            nationality_code (int): The nationality code to be validated.

        Returns:
            bool: True if valid.
        """
        if isinstance(nationality_code, Nationality):
            return True  # It's already an instance of Nationality
        else:
            min_value = min(member.value for member in Nationality)
            max_value = max(member.value for member in Nationality)
            return min_value <= nationality_code <= max_value

class Platform(Enum):
    """
    Enumeration representing different gaming platforms.
    """
    STEAM = 1
    PLAYSTATION = 3
    XBOX = 4
    ORIGIN = 6
    UNKNOWN = 255

    def __str__(self) -> str:
        """
        Returns a human-readable string representation of the gaming platform.

        Returns:
            str: String representation of the gaming platform.
        """
        return {
            Platform.STEAM: "Steam",
            Platform.PLAYSTATION: "PlayStation",
            Platform.XBOX: "Xbox",
            Platform.ORIGIN: "Origin",
            Platform.UNKNOWN: "Unknown",
        }[self]

    @staticmethod
    def isValid(platform_type_code: int):
        """Check if the given session type code is valid.

        Args:
            flag_type (int): The session type code to be validated.
                Also supports type SessionType. Returns true in this case

        Returns:
            bool: true if valid
        """
        if isinstance(platform_type_code, Platform):
            return True  # It's already an instance of SafetyCarStatus
        else:
            min_value = min(member.value for member in Platform)
            max_value = max(member.value for member in Platform)
            return min_value <= platform_type_code <= max_value

class TeamID(Enum):
    """
    Enumeration representing the TeamID setting for the player.
    """

    MERCEDES = 0
    FERRARI = 1
    RED_BULL_RACING = 2
    WILLIAMS = 3
    ASTON_MARTIN = 4
    ALPINE = 5
    ALPHA_TAURI = 6
    HAAS = 7
    MCLAREN = 8
    ALFA_ROMEO = 9
    MERCEDES_2020 = 85
    FERRARI_2020 = 86
    RED_BULL_2020 = 87
    WILLIAMS_2020 = 88
    RACING_POINT_2020 = 89
    RENAULT_2020 = 90
    ALPHA_TAURI_2020 = 91
    HAAS_2020 = 92
    MCLAREN_2020 = 93
    ALFA_ROMEO_2020 = 94
    ASTON_MARTIN_DB11_V12 = 95
    ASTON_MARTIN_VANTAGE_F1_EDITION = 96
    ASTON_MARTIN_VANTAGE_SAFETY_CAR = 97
    FERRARI_F8_TRIBUTO = 98
    FERRARI_ROMA = 99
    MCLAREN_720S = 100
    MCLAREN_ARTURA = 101
    MERCEDES_AMG_GT_BLACK_SERIES_SAFETY_CAR = 102
    MERCEDES_AMG_GTR_PRO = 103
    F1_CUSTOM_TEAM = 104
    PREMA_21 = 106
    UNI_VIRTUOSI_21 = 107
    CARLIN_21 = 108
    HITECH_21 = 109
    ART_GP_21 = 110
    MP_MOTORSPORT_21 = 111
    CHAROUZ_21 = 112
    DAMS_21 = 113
    CAMPOS_21 = 114
    BWT_21 = 115
    TRIDENT_21 = 116
    MERCEDES_AMG_GT_BLACK_SERIES = 117
    MERCEDES_22 = 118
    FERRARI_22 = 119
    RED_BULL_RACING_22 = 120
    WILLIAMS_22 = 121
    ASTON_MARTIN_22 = 122
    ALPINE_22 = 123
    ALPHA_TAURI_22 = 124
    HAAS_22 = 125
    MCLAREN_22 = 126
    ALFA_ROMEO_22 = 127
    KONNERSPORT_22 = 128
    KONNERSPORT = 129
    PREMA_22 = 130
    VIRTUOSI_22 = 131
    CARLIN_22 = 132
    MP_MOTORSPORT_22 = 133
    CHAROUZ_22 = 134
    DAMS_22 = 135
    CAMPOS_22 = 136
    VAN_AMERSFOORT_RACING_22 = 137
    TRIDENT_22 = 138
    HITECH_22 = 139
    ART_GP_22 = 140

    @staticmethod
    def isValid(team_id: int) -> bool:
        """Check if the given team ID is valid.

        Args:
            team_id (int): The team ID to be validated.

        Returns:
            bool: True if valid.
        """
        if isinstance(team_id, TeamID):
            return True  # It's already an instance of TeamID
        else:
            for member in TeamID:
                if team_id == member.value:
                    return True
            return False

    def __str__(self) -> str:
        """Return the string representation of the driver.

        Returns:
            str: String representation of the driver.
        """
        teams_mapping = {
            0: "Mercedes", 1: "Ferrari", 2: "Red Bull Racing",
            3: "Williams", 4: "Aston Martin", 5: "Alpine",
            6: "Alpha Tauri", 7: "Haas", 8: "McLaren",
            9: "Alfa Romeo", 85: "Mercedes 2020", 86: "Ferrari 2020",
            87: "Red Bull 2020", 88: "Williams 2020", 89: "Racing Point 2020",
            90: "Renault 2020", 91: "Alpha Tauri 2020", 92: "Haas 2020",
            93: "McLaren 2020", 94: "Alfa Romeo 2020", 95: "Aston Martin DB11 V12",
            96: "Aston Martin Vantage F1 Edition", 97: "Aston Martin Vantage Safety Car",
            98: "Ferrari F8 Tributo", 99: "Ferrari Roma", 100: "McLaren 720S",
            101: "McLaren Artura", 102: "Mercedes AMG GT Black Series Safety Car",
            103: "Mercedes AMG GTR Pro", 104: "F1 Custom Team",
            106: "Prema '21", 107: "Uni-Virtuosi '21", 108: "Carlin '21",
            109: "Hitech '21", 110: "Art GP '21", 111: "MP Motorsport '21",
            112: "Charouz '21", 113: "Dams '21", 114: "Campos '21",
            115: "BWT '21", 116: "Trident '21", 117: "Mercedes AMG GT Black Series",
            118: "Mercedes '22", 119: "Ferrari '22", 120: "Red Bull Racing '22",
            121: "Williams '22", 122: "Aston Martin '22", 123: "Alpine '22",
            124: "Alpha Tauri '22", 125: "Haas '22", 126: "McLaren '22",
            127: "Alfa Romeo '22", 128: "Konnersport '22", 129: "Konnersport",
            130: "Prema '22", 131: "Virtuosi '22", 132: "Carlin '22",
            133: "MP Motorsport '22", 134: "Charouz '22", 135: "Dams '22",
            136: "Campos '22", 137: "Van Amersfoort Racing '22", 138: "Trident '22",
            139: "Hitech '22", 140: "Art GP '22"
        }
        return teams_mapping.get(self.value, "---")

class F1Utils:
    """
    Utility class for Formula 1-related operations.

    Constants:
        INDEX_REAR_LEFT (int): Index for the rear-left position in tyre/brake arrays/lists.
        INDEX_REAR_RIGHT (int): Index for the rear-right position in tyre/brake arrays/lists.
        INDEX_FRONT_LEFT (int): Index for the front-left position in tyre/brake arrays/lists.
        INDEX_FRONT_RIGHT (int): Index for the front-right position in tyre/brake arrays/lists.
        PLAYER_INDEX_INVALID (int): The constant representing invalid player index

    Methods:
        millisecondsToMinutesSecondsMilliseconds(milliseconds) -> str:
            Convert milliseconds to a formatted string in the format "MM:SS.SSS".

        millisecondsToSecondsMilliseconds(milliseconds) -> str:
            Convert milliseconds to a formatted string in the format "SS.SSS".

        millisecondsToSecondsMilliseconds(milliseconds) -> str:
            Convert milliseconds to a formatted string in the format "SS.SSS".

        secondsToMinutesSecondsMilliseconds(seconds) -> str:
            Convert seconds to a formatted string in the format "MM:SS.SSS".

        floatSecondsToMinutesSecondsMilliseconds(seconds) -> str:
            Convert float seconds to a formatted string in the format "MM:SS.SSS".

        timeStrToMilliseconds(time_str: str) -> int:
            Convert a time string in the format "MM:SS.SSS" to milliseconds.

        floatToStr(float_val : float, num_dec_places : Optional[int] = 2) -> str:
            Convert a float to a string with a specified number of decimal places.
    """

    # These are the indices for tyre/brake arrays/lists
    INDEX_REAR_LEFT = 0
    INDEX_REAR_RIGHT = 1
    INDEX_FRONT_LEFT = 2
    INDEX_FRONT_RIGHT = 3
    PLAYER_INDEX_INVALID = 255

    @staticmethod
    def millisecondsToMinutesSecondsMilliseconds(milliseconds: int) -> str:
        """
        Convert milliseconds to a formatted string in the format "MM:SS.SSS".

        Args:
            milliseconds (int): The input time in milliseconds.

        Returns:
            str: The formatted time string.
        """
        if not isinstance(milliseconds, int):
            raise ValueError("Input must be an integer representing milliseconds")

        if milliseconds < 0:
            raise ValueError("Input must be a non-negative integer")

        total_seconds, milliseconds = divmod(milliseconds, 1000)
        minutes, seconds = divmod(total_seconds, 60)

        return f"{minutes:02}:{seconds:02}.{milliseconds:03}"

    @staticmethod
    def millisecondsToSecondsMilliseconds(milliseconds: int) -> str:
        """
        Convert milliseconds to a formatted string in the format "SS.SSS".

        Args:
            milliseconds (int): The input time in milliseconds.

        Returns:
            str: The formatted time string.
        """
        if not isinstance(milliseconds, int):
            raise ValueError("Input must be an integer representing milliseconds")

        if milliseconds < 0:
            raise ValueError("Input must be a non-negative integer")

        seconds, milliseconds = divmod(milliseconds, 1000)

        return f"{seconds}.{milliseconds:03}"

    @staticmethod
    def secondsToMinutesSecondsMilliseconds(seconds: float) -> str:
<<<<<<< HEAD
=======
        """
        Convert seconds to a formatted string in the format "MM:SS.SSS".

        Args:
            seconds (float): The input time in seconds.

        Returns:
            str: The formatted time string.
        """
        if not isinstance(seconds, float):
            raise ValueError("Input must be a float representing seconds")

        if seconds < 0:
            raise ValueError("Input must be a non-negative float")

        total_milliseconds = int(seconds * 1000)
        minutes, seconds = divmod(total_milliseconds // 1000, 60)
        milliseconds = total_milliseconds % 1000

        return f"{minutes:02}:{seconds:02}.{milliseconds:03}"

    @staticmethod
    def floatSecondsToMinutesSecondsMilliseconds(seconds: float) -> str:
>>>>>>> 34d6963d
        """
        Convert float seconds to a formatted string in the format "MM:SS.SSS".

        Args:
            seconds (float): The input time in seconds.

        Returns:
            str: The formatted time string.
        """
        if not isinstance(seconds, float):
            raise ValueError("Input must be a float representing seconds")

        if seconds < 0:
            raise ValueError("Input must be a non-negative float")

        total_milliseconds = int(seconds * 1000)
        minutes, seconds = divmod(total_milliseconds // 1000, 60)
        milliseconds = total_milliseconds % 1000

        return f"{minutes:02}:{seconds:02}.{milliseconds:03}"

    @staticmethod
    def floatSecondsToSecondsMilliseconds(seconds: float) -> str:
        """
        Convert float seconds to a formatted string in the format "MM:SS.SSS".

        Args:
            seconds (float): The input time in seconds.

        Returns:
            str: The formatted time string.
        """
        if not isinstance(seconds, float):
            raise ValueError("Input must be a float representing seconds")

        if seconds < 0:
            raise ValueError("Input must be a non-negative float")

        total_milliseconds = int(seconds * 1000)
        _, seconds = divmod(total_milliseconds // 1000, 60)
        milliseconds = total_milliseconds % 1000

        return f"{seconds}.{milliseconds:03}"

    @staticmethod
    def timeStrToMilliseconds(time_str: str) -> int:
        """
        Convert a time string in the format "MM:SS.SSS" to milliseconds.

        Args:
            time_str (str): The input time string.

        Returns:
            int: The time in milliseconds.
        """
        minutes, seconds_with_milliseconds = map(str, time_str.split(':'))
        seconds, milliseconds = map(int, seconds_with_milliseconds.split('.'))
        total_milliseconds = int(minutes) * 60 * 1000 + seconds * 1000 + milliseconds
        return total_milliseconds

    @staticmethod
    def floatToStr(float_val : float, num_dec_places : Optional[int] = 2) -> str:
        """
        Convert a float to a string with a specified number of decimal places.

        Parameters:
        - float_val (float): The float value to convert.
        - num_dec_places (Optional[int]): Number of decimal places (default is 2).

        Returns:
        - str: The formatted string.
        """
        format_string = "{:." + str(num_dec_places) + "f}"
        return format_string.format(float_val)

# -------------------- HEADER PARSING ------------------------------------------

class PacketHeader:
    """
    A class for parsing the Packet Header of a telemetry packet in a racing game.

    The packet header structure is as follows:

    Attributes:
        - m_packetFormat (int): The format of the telemetry packet (2023).
        - m_gameYear (int): The game year, represented by the last two digits (e.g., 23).
        - m_gameMajorVersion (int): The game's major version (X.00).
        - m_gameMinorVersion (int): The game's minor version (1.XX).
        - m_packetVersion (int): The version of this packet type, starting from 1.
        - m_packetId (F1PacketType): Identifier for the packet type. Refer to the F1PacketType enumeration.
        - m_sessionUID (int): Unique identifier for the session.
        - m_sessionTime (float): Timestamp of the session.
        - m_frameIdentifier (int): Identifier for the frame the data was retrieved on.
        - m_overallFrameIdentifier (int): Overall identifier for the frame, not going back after flashbacks.
        - m_playerCarIndex (int): Index of the player's car in the array.
        - m_secondaryPlayerCarIndex (int): Index of the secondary player's car in the array (255 if no second player).
    """

    PACKET_FORMAT = ("<"
        "H" # packet format
        "B" # year
        "B" # major
        "B" # minor
        "B" # ver
        "B" # pktID
        "Q" # sessionID
        "f" # session time
        "I" # uint32
        "I" # uint32
        "B" # carIndex
        "B" # sec car index
    )
    PACKET_LEN: int = struct.calcsize(PACKET_FORMAT)

    def __init__(self, data: bytes) -> None:
        """
        Initializes the PacketHeaderParser with the raw packet data.

        Args:
            data (bytes): Raw binary data representing the packet header.
        """

        # Declare all variables with types
        self.m_packetFormat: int
        self.m_gameYear: int
        self.m_gameMajorVersion: int
        self.m_gameMinorVersion: int
        self.m_packetVersion: int
        self.m_packetId: F1PacketType
        self.m_sessionUID: int
        self.m_sessionTime: float
        self.m_frameIdentifier: int
        self.m_overallFrameIdentifier: int
        self.m_playerCarIndex: int
        self.m_secondaryPlayerCarIndex: int

        # Unpack the data
        unpacked_data = struct.unpack(self.PACKET_FORMAT, data)

        # Assign values to individual variables
        self.m_packetFormat, self.m_gameYear, self.m_gameMajorVersion, self.m_gameMinorVersion, \
        self.m_packetVersion, self.m_packetId, self.m_sessionUID, self.m_sessionTime, \
        self.m_frameIdentifier, self.m_overallFrameIdentifier, self.m_playerCarIndex, \
        self.m_secondaryPlayerCarIndex = unpacked_data

        # Set packet ID as enum type
        if F1PacketType.isValid(self.m_packetId):
            self.m_packetId = F1PacketType(self.m_packetId)
            self.is_supported_packet_type = True
        else:
            self.is_supported_packet_type = False

    def __str__(self) -> str:
        return (
            f"PacketHeader("
            f"Format: {self.m_packetFormat}, "
            f"Year: {self.m_gameYear}, "
            f"Major Version: {self.m_gameMajorVersion}, "
            f"Minor Version: {self.m_gameMinorVersion}, "
            f"Packet Version: {self.m_packetVersion}, "
            f"Packet ID: {self.m_packetId}, "
            f"Session UID: {self.m_sessionUID}, "
            f"Session Time: {self.m_sessionTime}, "
            f"Frame Identifier: {self.m_frameIdentifier}, "
            f"Overall Frame Identifier: {self.m_overallFrameIdentifier}, "
            f"Player Car Index: {self.m_playerCarIndex}, "
            f"Secondary Player Car Index: {self.m_secondaryPlayerCarIndex})"
        )

    def toJSON(self) -> Dict[str, Any]:
        """Converts the PacketHeader object to a dictionary suitable for JSON serialization.

        Returns:
            Dict[str, Any]: A dictionary representing the JSON-compatible data.
        """

        return {
            "packet-format": self.m_packetFormat,
            "game-year": self.m_gameYear,
            "game-major-version": self.m_gameMajorVersion,
            "game-minor-version": self.m_gameMinorVersion,
            "packet-version": self.m_packetVersion,
            "packet-id": str(self.m_packetId),
            "session-uid": self.m_sessionUID,
            "session-time": self.m_sessionTime,
            "frame-identifier": self.m_frameIdentifier,
            "overall-frame-identifier": self.m_overallFrameIdentifier,
            "player-car-index": self.m_playerCarIndex,
            "secondary-player-car-index": self.m_secondaryPlayerCarIndex
        }<|MERGE_RESOLUTION|>--- conflicted
+++ resolved
@@ -750,8 +750,6 @@
 
     @staticmethod
     def secondsToMinutesSecondsMilliseconds(seconds: float) -> str:
-<<<<<<< HEAD
-=======
         """
         Convert seconds to a formatted string in the format "MM:SS.SSS".
 
@@ -775,7 +773,6 @@
 
     @staticmethod
     def floatSecondsToMinutesSecondsMilliseconds(seconds: float) -> str:
->>>>>>> 34d6963d
         """
         Convert float seconds to a formatted string in the format "MM:SS.SSS".
 
