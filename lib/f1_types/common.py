--- conflicted
+++ resolved
@@ -30,11 +30,6 @@
 from enum import Enum
 from typing import Any, Dict, Optional, Set
 import struct
-<<<<<<< HEAD
-from enum import Enum, IntEnum
-from typing import Any, Dict, List, Optional, Set
-=======
->>>>>>> 1c984920
 
 # ------------------------- ERROR CLASSES --------------------------------------
 
