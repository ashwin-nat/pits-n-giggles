--- conflicted
+++ resolved
@@ -35,23 +35,15 @@
 
 class BackendAppMgr(PngAppMgrBase):
     """Implementation of PngApp for backend services"""
-<<<<<<< HEAD
-    def __init__(self, console_app: ConsoleInterface, settings: PngSettings, args: list[str]):
-=======
     def __init__(self, console_app: ConsoleInterface, settings: PngSettings, args: list[str], debug_mode: bool):
->>>>>>> 7d885535
         """Initialize the backend manager
         :param console_app: Reference to a console interface for logging
         :param settings: Settings object
         :param args: Additional Command line arguments to pass to the backend
-<<<<<<< HEAD
-        """
-=======
         :param debug_mode: Whether to run the backend in debug mode
         """
 
         temp_args = args + ["--debug", "--replay-server"] if debug_mode else (args or [])
->>>>>>> 7d885535
         self.port = settings.Network.server_port
         self.proto = settings.HTTPS.proto
         super().__init__(
@@ -62,12 +54,8 @@
             start_by_default=True,
             console_app=console_app,
             settings=settings,
-<<<<<<< HEAD
-            args=args
-=======
             args=temp_args,
             debug_mode=debug_mode
->>>>>>> 7d885535
         )
         self.register_post_start(self.post_start)
         self.register_post_stop(self.post_stop)
