--- conflicted
+++ resolved
@@ -35,16 +35,6 @@
 
 class BackendAppMgr(PngAppMgrBase):
     """Implementation of PngApp for backend services"""
-<<<<<<< HEAD
-    def __init__(self, console_app: ConsoleInterface, settings: PngSettings, args: list[str], proto: str):
-        """Initialize the backend manager
-        :param console_app: Reference to a console interface for logging
-        :param settings: Settings object
-        :param args: Additional Command line arguments to pass to the backend
-        :param proto: Protocol to use to open webpage
-        """
-        self.port_str = str(settings.Network.save_viewer_port)
-=======
     def __init__(self, console_app: ConsoleInterface, port: int, args: list[str], proto: str):
         """Initialize the backend manager
         :param console_app: Reference to a console interface for logging
@@ -53,7 +43,6 @@
         :param proto: Protocol to use to open webpage
         """
         self.port = port
->>>>>>> 1aaa810e
         self.proto = proto
         super().__init__(
             port_conflict_settings_field='Network -> "Pits n\' Giggles HTTP Server Port"',
