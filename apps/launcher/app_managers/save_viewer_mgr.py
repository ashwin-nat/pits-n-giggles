--- conflicted
+++ resolved
@@ -35,17 +35,6 @@
 
 class SaveViewerAppMgr(PngAppMgrBase):
     """Implementation of PngApp for save viewer"""
-<<<<<<< HEAD
-    def __init__(self, console_app: ConsoleInterface, settings: PngSettings, extra_args: list[str] = None):
-        """Initialize the save viewer manager
-        :param console_app: Reference to a console interface for logging
-        :param settings: Settings object
-        :param extra_args: Additional Command line arguments to pass to the save
-        """
-        self.port_str = str(settings.Network.save_viewer_port)
-        args = ["--launcher", "--port", self.port_str]
-        self.extra_args = extra_args or []
-=======
     def __init__(self, console_app: ConsoleInterface, port: int, args: list[str] = None):
         """Initialize the save viewer manager
         :param console_app: Reference to a console interface for logging
@@ -54,7 +43,6 @@
         """
         self.port = port
         self.args = args or []
->>>>>>> 1aaa810e
         super().__init__(
             port_conflict_settings_field='Network -> "Pits n\' Giggles Save Data Viewer Port"',
             module_path="apps.save_viewer",
@@ -62,12 +50,7 @@
             display_name="Save Viewer",
             start_by_default=True,
             console_app=console_app,
-<<<<<<< HEAD
-            settings=settings,
-            args=args + self.extra_args
-=======
             args=self.args
->>>>>>> 1aaa810e
         )
         self.register_post_start(self.post_start)
         self.register_post_stop(self.post_stop)
