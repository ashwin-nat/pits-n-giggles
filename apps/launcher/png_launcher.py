# MIT License
#
# Copyright (c) [2025] [Ashwin Natarajan]
#
# Permission is hereby granted, free of charge, to any person obtaining a copy
# of this software and associated documentation files (the "Software"), to deal
# in the Software without restriction, including without limitation the rights
# to use, copy, modify, merge, publish, distribute, sublicense, and/or sell
# copies of the Software, and to permit persons to whom the Software is
# furnished to do so, subject to the following conditions:
#
# The above copyright notice and this permission notice shall be included in all
# copies or substantial portions of the Software.
#
# THE SOFTWARE IS PROVIDED "AS IS", WITHOUT WARRANTY OF ANY KIND, EXPRESS OR
# IMPLIED, INCLUDING BUT NOT LIMITED TO THE WARRANTIES OF MERCHANTABILITY,
# FITNESS FOR A PARTICULAR PURPOSE AND NONINFRINGEMENT. IN NO EVENT SHALL THE
# AUTHORS OR COPYRIGHT HOLDERS BE LIABLE FOR ANY CLAIM, DAMAGES OR OTHER
# LIABILITY, WHETHER IN AN ACTION OF CONTRACT, TORT OR OTHERWISE, ARISING FROM,
# OUT OF OR IN CONNECTION WITH THE SOFTWARE OR THE USE OR OTHER DEALINGS IN THE
# SOFTWARE.

# -------------------------------------- IMPORTS -----------------------------------------------------------------------

import datetime
import sys
import threading
import tkinter as tk
import webbrowser
from tkinter import ttk
from typing import Callable, Dict

from PIL import Image, ImageTk

from lib.config import PngSettings, load_config_from_ini
from lib.version import is_update_available
from lib.file_path import resolve_user_file

from meta.meta import APP_NAME

from .app_managers import BackendAppMgr, PngAppMgrBase, SaveViewerAppMgr
from .console_interface import ConsoleInterface
from .logger import get_rotating_logger
from .settings import SettingsWindow
from .styles import COLOUR_SCHEME

# -------------------------------------- CLASS  DEFINITIONS ------------------------------------------------------------

class PngLauncher(ConsoleInterface):
    def __init__(self, root: tk.Tk, ver_str: str, logo_path: str, settings_icon_path: str, debug_mode: bool):
        """Initialize the main application window

        Args:
            root (tk.Tk): The main Tkinter window
            ver_str (str): Version string
            logo_path (str): Path to the application logo
            settings_icon_path (str): Path to the settings icon
            debug_mode (bool): Flag to enable debug mode
        """

        self.root = root
        self.version = ver_str if ver_str != 'dev' else ''
        self.app_name = APP_NAME
        self.config_file = resolve_user_file("png_config.ini")
        self.logo_path = logo_path
        self.settings_icon_path = settings_icon_path
        self.debug_mode = debug_mode

        # Init logger before anything else
        self.setup_logger()

        # Apply theme to root window
        self.root.configure(bg=COLOUR_SCHEME["background"])

        # Initialize sub-apps dict
        self.subapps: Dict[str, PngAppMgrBase] = {}

        # Configure the main window
        root.title(f"{self.app_name} {self.version}")
        root.geometry("1280x720")

        # Create custom style
        self.create_custom_style()

        # Create main frames
        self.header_frame = ttk.Frame(root, padding="10", style="Racing.TFrame")
        self.header_frame.pack(fill=tk.X)

        self.subapps_frame = ttk.LabelFrame(root, text="Pits n' Giggles subsystems",
                                            padding="10", style="Racing.TLabelframe")
        self.subapps_frame.pack(fill=tk.X, padx=10, pady=5)

        self.console_frame = ttk.Frame(root, padding="10", style="Racing.TFrame")
        self.console_frame.pack(fill=tk.BOTH, expand=True)

        # Initialisations
        self.load_settings()
        self.setup_header()
        self.setup_console()
        self.setup_subapps()

        self.stdout_original = sys.stdout
        sys.stdout = self

        # Check for updates in parallel (no-op in dev mode)
        if self.version:
            threading.Thread(target=self.check_for_updates_background, daemon=True).start()

        # Initial log message
        self.info_log(f"Pits n' Giggles started. Version: {self.version}. Log file: {self.log_file_path}")

    def create_custom_style(self):
        """Create custom styles for the application"""
        style = ttk.Style()

        # Configure the theme
        style.theme_use("clam")

        # Configure frame styles
        style.configure("Racing.TFrame", background=COLOUR_SCHEME["background"])
        style.configure("Racing.TLabelframe", background=COLOUR_SCHEME["background"],
                       foreground=COLOUR_SCHEME["foreground"])
        style.configure("Racing.TLabelframe.Label", background=COLOUR_SCHEME["background"],
                       foreground=COLOUR_SCHEME["accent1"], font=("Arial", 10, "bold"))

        # Configure button styles
        style.configure("Racing.TButton", background=COLOUR_SCHEME["accent2"],
                       foreground=COLOUR_SCHEME["foreground"])
        style.map("Racing.TButton",
            background=[("active", COLOUR_SCHEME["accent1"])],
            foreground=[("active", COLOUR_SCHEME["background"])])
        style.map("Racing.TButton",
                background=[
                    ("active", COLOUR_SCHEME["accent1"]),
                    ("disabled", COLOUR_SCHEME["disabled_bg"])  # or any color you prefer
                ],
                foreground=[
                    ("active", COLOUR_SCHEME["background"]),
                    ("disabled", COLOUR_SCHEME["disabled_text"])  # define this in your scheme
                ])

        # Configure label styles
        style.configure("Racing.TLabel", background=COLOUR_SCHEME["background"],
                       foreground=COLOUR_SCHEME["foreground"])
        style.configure("Header.TLabel", background=COLOUR_SCHEME["background"],
                       foreground=COLOUR_SCHEME["accent1"], font=("Arial", 14, "bold"))
        style.configure("Version.TLabel", background=COLOUR_SCHEME["background"],
                       foreground=COLOUR_SCHEME["foreground"], font=("Arial", 10))

        # Configure status styles
        style.configure("Running.TLabel", background=COLOUR_SCHEME["running"])
        style.configure("Stopped.TLabel", background=COLOUR_SCHEME["stopped"])
        style.configure("Warning.TLabel", background=COLOUR_SCHEME["warning"])

        style.configure("UpdateAvailable.TButton",
            background="#4592BB",
            foreground=COLOUR_SCHEME["foreground"])

        style.map("UpdateAvailable.TButton",
            background=[("active", "#2E6A8A")],
            foreground=[("active", COLOUR_SCHEME["background"])])

    def load_settings(self):
        """Load application settings"""
        self.settings = load_config_from_ini(self.config_file, self.m_logger)

    def setup_subapps(self):
        """Set up the hard-coded sub-apps"""
        save_viewer_args = ["--config-file", self.config_file]
        server_args = ["--config-file", self.config_file]
        if self.debug_mode:
            save_viewer_args.append("--debug")
            server_args.extend(["--debug", "--replay-server"])

        self.subapps = {
            # Backend app reads port from config file
            "server": BackendAppMgr(
                console_app=self,
<<<<<<< HEAD
                settings=self.settings,
                args=["--config-file", self.config_file, "--debug", "--replay-server"] \
                    if self.debug_mode else ["--config-file", self.config_file ],
=======
                port=self.settings.Network.server_port,
                args=server_args,
>>>>>>> 1aaa810e
                proto=self.settings.HTTPS.proto
            ),
            # SaveViewer app reads port from args
            "save_viewer": SaveViewerAppMgr(
                console_app=self,
<<<<<<< HEAD
                settings=self.settings,
=======
                port=self.settings.Network.save_viewer_port,
                args=save_viewer_args,
>>>>>>> 1aaa810e
            ),
        }

        # Create UI for each subapp
        for i, (_, subapp) in enumerate(self.subapps.items()):
            frame = ttk.Frame(self.subapps_frame, style="Racing.TFrame")
            frame.grid(row=0, column=i, padx=15, pady=5)

            # Add controls for this subapp
            label = ttk.Label(frame, text=f"{subapp.display_name}:", style="Racing.TLabel")
            label.grid(row=0, column=0, padx=5, pady=5)

            status_label = ttk.Label(frame, textvariable=subapp.status_var, width=10, style="Stopped.TLabel")
            status_label.grid(row=0, column=1, padx=5, pady=5)

            # Configure status label colors based on status
            self._update_status_style(subapp.status_var, status_label)

            subapp.status_var.trace_add("write", lambda *args, sv=subapp.status_var, lbl=status_label:
                                        self._update_status_style(sv, lbl))

            # Dynamically create buttons from subapp and add them to the frame
            for idx, button in enumerate(subapp.get_buttons(frame)):  # Pass the frame here
                button.grid(row=0, column=2 + idx, padx=5, pady=5)
        # Launch the sub-apps that should start by default
        for subapp in self.subapps.values():
            if subapp.start_by_default:
                subapp.start()

    def _update_status_style(self, status_var: tk.StringVar, label: ttk.Label) -> None:
        """
        Update the style of the label based on the status value.

        This function changes the style of the provided label depending on the
        value of the given status variable. It adjusts the style to:
        - "Running.TLabel" for "Running"
        - "Stopped.TLabel" for "Stopped"
        - "Warning.TLabel" for other status values.

        Args:
            status_var (tk.StringVar): The variable holding the status value.
            label (ttk.Label): The label whose style will be updated.
        """
        status = status_var.get()
        if status == "Running":
            label.configure(style="Running.TLabel")
        elif status == "Stopped":
            label.configure(style="Stopped.TLabel")
        else:
            label.configure(style="Warning.TLabel")

    def setup_header(self):
        # App info section with racing theme
        info_frame = ttk.Frame(self.header_frame, style="Racing.TFrame")
        info_frame.pack(side=tk.LEFT)

        # Load the image using PIL/Pillow
        pil_image = Image.open(self.logo_path)
        target_height = 30
        width, height = pil_image.size
        new_width = int(width * (target_height / height))
        pil_image = pil_image.resize((new_width, target_height), Image.Resampling.LANCZOS)
        self.logo_image = ImageTk.PhotoImage(pil_image)

        logo_label = tk.Label(info_frame, image=self.logo_image, bg=COLOUR_SCHEME["background"])
        logo_label.pack(side=tk.LEFT, padx=(0, 10))

        app_label = ttk.Label(info_frame, text=f"{self.app_name}", style="Header.TLabel")
        app_label.pack(side=tk.LEFT)

        if self.version:
            version_label = ttk.Label(info_frame, text=f"v{self.version}", style="Version.TLabel")
            version_label.pack(side=tk.LEFT, padx=(5, 0))

        # Buttons section
        buttons_frame = ttk.Frame(self.header_frame, style="Racing.TFrame")
        buttons_frame.pack(side=tk.RIGHT)

        self._add_header_button(buttons_frame, "Settings", self.open_settings)
        self._add_header_button(buttons_frame, "Clear Log", self.clear_log)

        # External links
        self._add_header_button(buttons_frame, "Tips n' Tricks", lambda: webbrowser.open("https://pitsngiggles.com/blog"))
        self._add_header_button(buttons_frame, "Discord", lambda: webbrowser.open("https://discord.gg/qQsSEHhW2V"))
        self.update_button = self._add_header_button(
            buttons_frame, "Updates", lambda: webbrowser.open("https://pitsngiggles.com/releases")
        )

    def _add_header_button(self, parent, text: str, command: Callable) -> ttk.Button:
        btn = ttk.Button(parent, text=text, command=command, style="Racing.TButton")
        btn.pack(side=tk.LEFT, padx=(0, 10))
        return btn

    def setup_console(self):
        # Create a text widget for the console with racing theme
        self.console = tk.Text(self.console_frame, wrap=tk.WORD,
                             bg=COLOUR_SCHEME["console_bg"],
                             fg=COLOUR_SCHEME["console_fg"],
                             insertbackground=COLOUR_SCHEME["console_fg"],
                             font=("Consolas", 10))
        self.console.pack(fill=tk.BOTH, expand=True)

        # Add scrollbar
        scrollbar = ttk.Scrollbar(self.console, orient=tk.VERTICAL, command=self.console.yview)
        scrollbar.pack(side=tk.RIGHT, fill=tk.Y)
        self.console.config(yscrollcommand=scrollbar.set)

        # Make text read-only
        self.console.configure(state=tk.DISABLED)

    def setup_logger(self):
        """Set up the logger for the application"""
        self.m_logger, self.log_file_path = get_rotating_logger(debug_mode=self.debug_mode)

    def _write_log(self, logger_func, message: str, is_child_message: bool = False, check_debug: bool = False):
        """
        Internal helper to write a message to the logger and console.

        Args:
            logger_func (Callable): Logging function (e.g., self.m_logger.info).
            message (str): The message to log.
            is_child_message (bool): Whether the message is from a child process.
            check_debug (bool): Whether to skip logging if debug mode is off.
        """
        if check_debug and not self.debug_mode:
            return

        with_timestamp = not is_child_message
        if with_timestamp:
            timestamp = datetime.datetime.now().strftime("%Y-%m-%d %H:%M:%S")
            formatted_message = f"[{timestamp}] {message}\n"
        else:
            formatted_message = message

        logger_func(message.rstrip(), extra={"with_timestamp": with_timestamp}, stacklevel=2)

        self.console.configure(state=tk.NORMAL)
        self.console.insert(tk.END, formatted_message)
        self.console.see(tk.END)
        self.console.configure(state=tk.DISABLED)

    def debug_log(self, message: str, is_child_message: bool = False):
        """Log a debug message to console and file."""
        self._write_log(self.m_logger.debug, message, is_child_message, check_debug=True)

    def info_log(self, message: str, is_child_message: bool = False):
        """Log an info message to console and file."""
        self._write_log(self.m_logger.info, message, is_child_message)

    def clear_log(self):
        """Clear the console log"""
        self.console.configure(state=tk.NORMAL)
        self.console.delete(1.0, tk.END)
        self.console.configure(state=tk.DISABLED)
        self.debug_log("Log cleared")

    def open_settings(self):
        """Open the settings window"""
        self.debug_log("Opening settings window")
        SettingsWindow(
            parent=self.root,
            app=self,
            settings=self.settings,
            save_callback=self.settings_change_callback,
            config_file=self.config_file,
            settings_icon_path=self.settings_icon_path
        )

    def settings_change_callback(self, new_settings: PngSettings) -> None:
        """Callback function to save settings from the settings window"""

        self.info_log("Settings changed, restarting apps...")

        # Save the new settings
        self.settings = new_settings

        # Propagate settings to sub-apps and restart them
        for _, subapp in self.subapps.items():
            # Check if the subapp needs to be restarted
            if subapp.on_settings_change(new_settings):
                subapp.restart()

    def flush(self):
        """Required for stdout redirection"""
        return

    def on_closing(self):
        """Stop all running sub-apps and restore stdout before closing"""
        self.debug_log("Closing %s", self.app_name)
        for _, subapp in self.subapps.items():
            if subapp.is_running:
                self.debug_log(f"Stopping {subapp.display_name}...")
                subapp.stop()

        sys.stdout = self.stdout_original
        self.root.destroy()

    def check_for_updates_background(self) -> None:
        """Background thread to check if an update is available"""
        try:
            if is_update_available(self.version):
                self.root.after(0, self.mark_update_button_available)
        except Exception as e: # pylint: disable=broad-exception-caught
            self.debug_log(f"[Update Check] Failed: {e}")

    def mark_update_button_available(self) -> None:
        """Highlight the update button to indicate an update is available"""
        self.update_button.configure(style="UpdateAvailable.TButton")
        self.update_button.configure(text="Update Available!")<|MERGE_RESOLUTION|>--- conflicted
+++ resolved
@@ -176,25 +176,15 @@
             # Backend app reads port from config file
             "server": BackendAppMgr(
                 console_app=self,
-<<<<<<< HEAD
-                settings=self.settings,
-                args=["--config-file", self.config_file, "--debug", "--replay-server"] \
-                    if self.debug_mode else ["--config-file", self.config_file ],
-=======
                 port=self.settings.Network.server_port,
                 args=server_args,
->>>>>>> 1aaa810e
                 proto=self.settings.HTTPS.proto
             ),
             # SaveViewer app reads port from args
             "save_viewer": SaveViewerAppMgr(
                 console_app=self,
-<<<<<<< HEAD
-                settings=self.settings,
-=======
                 port=self.settings.Network.save_viewer_port,
                 args=save_viewer_args,
->>>>>>> 1aaa810e
             ),
         }
 
