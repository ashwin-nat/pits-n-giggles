--- conflicted
+++ resolved
@@ -168,12 +168,6 @@
         """Set up the hard-coded sub-apps"""
         save_viewer_args = ["--config-file", self.config_file]
         server_args = ["--config-file", self.config_file]
-<<<<<<< HEAD
-        if self.debug_mode:
-            save_viewer_args.append("--debug")
-            server_args.extend(["--debug", "--replay-server"])
-=======
->>>>>>> 7d885535
 
         self.subapps = {
             # Backend app reads port from config file
@@ -181,20 +175,14 @@
                 console_app=self,
                 settings=self.settings,
                 args=server_args,
-<<<<<<< HEAD
-=======
                 debug_mode=self.debug_mode,
->>>>>>> 7d885535
             ),
             # SaveViewer app reads port from args
             "save_viewer": SaveViewerAppMgr(
                 console_app=self,
                 settings=self.settings,
                 args=save_viewer_args,
-<<<<<<< HEAD
-=======
                 debug_mode=self.debug_mode,
->>>>>>> 7d885535
             ),
         }
 
