# MIT License
#
# Copyright (c) [2025] [Ashwin Natarajan]
#
# Permission is hereby granted, free of charge, to any person obtaining a copy
# of this software and associated documentation files (the "Software"), to deal
# in the Software without restriction, including without limitation the rights
# to use, copy, modify, merge, publish, distribute, sublicense, and/or sell
# copies of the Software, and to permit persons to whom the Software is
# furnished to do so, subject to the following conditions:
#
# The above copyright notice and this permission notice shall be included in all
# copies or substantial portions of the Software.
#
# THE SOFTWARE IS PROVIDED "AS IS", WITHOUT WARRANTY OF ANY KIND, EXPRESS OR
# IMPLIED, INCLUDING BUT NOT LIMITED TO THE WARRANTIES OF MERCHANTABILITY,
# FITNESS FOR A PARTICULAR PURPOSE AND NONINFRINGEMENT. IN NO EVENT SHALL THE
# AUTHORS OR COPYRIGHT HOLDERS BE LIABLE FOR ANY CLAIM, DAMAGES OR OTHER
# LIABILITY, WHETHER IN AN ACTION OF CONTRACT, TORT OR OTHERWISE, ARISING FROM,
# OUT OF OR IN CONNECTION WITH THE SOFTWARE OR THE USE OR OTHER DEALINGS IN THE
# SOFTWARE.

# -------------------------------------- IMPORTS -----------------------------------------------------------------------

import asyncio
import logging
from typing import List

from apps.backend.state_mgmt_layer import SessionState
from lib.config import PngSettings
from lib.error_status import PngTelemetryPortInUseError, is_port_in_use_error

from .telemetry_forwarder import setupForwarder
from .telemetry_handler import F1TelemetryHandler, setupTelemetryTask

# -------------------------------------- FUNCTIONS ---------------------------------------------------------------------

def initTelemetryLayer(
        settings: PngSettings,
        replay_server: bool,
        logger: logging.Logger,
        ver_str: str,
        shutdown_event: asyncio.Event,
        session_state: SessionState,
        tasks: List[asyncio.Task]) -> F1TelemetryHandler:
    """Initialize the telemetry layer

    Args:
        settings (PngSettings): Png settings
        replay_server (bool): Whether to enable the TCP replay debug server.
        logger (logging.Logger): Logger instance
        ver_str (str): Version string
        shutdown_event (asyncio.Event): Shutdown event
        session_state (SessionState): Handle to the session state
        tasks (List[asyncio.Task]): List of tasks to be executed

    Returns:
        F1TelemetryHandler: Telemetry handler
    """

<<<<<<< HEAD
    handler = setupTelemetryTask(
        settings=settings,
        replay_server=replay_server,
        session_state=session_state,
        logger=logger,
        ver_str=ver_str,
        tasks=tasks
    )
=======
    try:
        handler = setupTelemetryTask(
            settings=settings,
            replay_server=replay_server,
            logger=logger,
            ver_str=ver_str,
            tasks=tasks
        )
    except OSError as e:
        logger.error(f"setupTelemetryTask failed with error {e}")
        if is_port_in_use_error(e.errno):
            raise PngTelemetryPortInUseError() from e
        raise  # Re-raise if it's a different OSError

>>>>>>> 634fe2ff
    setupForwarder(
        forwarding_targets=settings.Forwarding.forwarding_targets,
        tasks=tasks,
        shutdown_event=shutdown_event,
        logger=logger
    )
    return handler<|MERGE_RESOLUTION|>--- conflicted
+++ resolved
@@ -58,20 +58,11 @@
         F1TelemetryHandler: Telemetry handler
     """
 
-<<<<<<< HEAD
-    handler = setupTelemetryTask(
-        settings=settings,
-        replay_server=replay_server,
-        session_state=session_state,
-        logger=logger,
-        ver_str=ver_str,
-        tasks=tasks
-    )
-=======
     try:
         handler = setupTelemetryTask(
             settings=settings,
             replay_server=replay_server,
+            session_state=session_state,
             logger=logger,
             ver_str=ver_str,
             tasks=tasks
@@ -82,7 +73,6 @@
             raise PngTelemetryPortInUseError() from e
         raise  # Re-raise if it's a different OSError
 
->>>>>>> 634fe2ff
     setupForwarder(
         forwarding_targets=settings.Forwarding.forwarding_targets,
         tasks=tasks,
