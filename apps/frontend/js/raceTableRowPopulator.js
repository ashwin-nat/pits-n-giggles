--- conflicted
+++ resolved
@@ -222,12 +222,8 @@
             const updateLapTimeAndSector = (lapTime, sectorStatus) => {
                 lapTimeContentElement.textContent = getFormattedLapTimeStr({
                     lapTimeMs: lapTime,
-<<<<<<< HEAD
-                    showAbsoluteFormat: true
-=======
                     showAbsoluteFormat: true,
                     isSaveViewerMode: !this.isLiveDataMode
->>>>>>> d64c321f
                 });
                 sectorBarContainer.innerHTML = ''; // Clear previous sector bar
                 if (lapTime) {
