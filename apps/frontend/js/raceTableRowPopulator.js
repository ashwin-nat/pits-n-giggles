class RaceTableRowPopulator {
    constructor(row, rowData, packetFormat, isLiveDataMode, iconCache, raceEnded, spectatorIndex, sessionType, context) {
        this.row = row;
        this.rowData = rowData;
        this.packetFormat = packetFormat;
        this.isLiveDataMode = isLiveDataMode;
        this.iconCache = iconCache;
        this.raceEnded = raceEnded;
        this.spectatorIndex = spectatorIndex;
        this.sessionType = sessionType;
        this.isTelemetryPublic = this.rowData["driver-info"]["telemetry-setting"] === "Public"
        this.context = context;
        this.currLapCell = null; // Initialize the cell reference for current lap info
        if (this.context.currLap === undefined || this.context.currLap === null) {
            this.context.currLap = {}; // Initialize currLap context only if it doesn't exist
        }
        this.context.currLap.lapNumTimeoutId = null; // Initialize timeout ID for lap number updates
    }

    populate() {

        this.addPositionInfo()
            .addNameInfo()
            .addDeltaInfo()
            .addErsInfo()
            .addWarningsPensInfo()
            .addBestLapInfo()
            .addLastLapInfo()
            .addCurrLapInfo()
            .addCurrTyreInfo();

        if (this.isTelemetryPublic) {
            this.addTyrePredictionInfo()
                .addDamageInfo()
                .addFuelInfo();
        } else {
            this.addTelemetryRestrictedColspan();
        }
    }

    addPositionInfo() {
        let positionCell = this.row.insertCell();
        positionCell.textContent = this.rowData["driver-info"]["position"];
        return this;
    }

    addNameInfo() {
        const index = this.rowData["driver-info"]["index"];
        this.createMultiLineCell([
            this.rowData["driver-info"]["name"],
            getTeamName(this.rowData["driver-info"]["team"]),
        ], (e) => {
            e.preventDefault();
            fetch(`/driver-info?index=${index}`)
                .then(response => {
                    if (!response.ok) throw new Error("Network response was not ok");
                    return response.json(); // or .text() if you expect plain text
                })
                .then(data => {
                    window.modalManager.openDriverModal(data, this.iconCache);
                })
                .catch(err => {
                    console.error("Fetch error:", err);
                });
        });
        return this;
    }

    addDeltaInfo() {
        if (this.isLiveDataMode) {
            return this;
        }
        const deltaInfo = this.rowData["delta-info"];
        const deltaCell = this.row.insertCell();
        if (g_pref_relativeDelta) {
            deltaCell.textContent = formatDelta(deltaInfo["delta"]);
        } else {
            deltaCell.textContent = formatDelta(deltaInfo["delta-to-leader"]);
        }
        return this;
    }

    addErsInfo() {
        const ersInfo = this.rowData["ers-info"];
        const cell = this.createMultiLineCell([
            `${ersInfo["ers-mode"].toUpperCase()}`,
            `${ersInfo["ers-percent"]}`,
        ]);
        this.addErsBar(cell, ersInfo["ers-percent-float"]);
        return this;
    }

    addWarningsPensInfo() {
        const warnsPensInfo = this.rowData["warns-pens-info"];
        const dtPlusSg = warnsPensInfo["num-dt"] + "DT + " +
            warnsPensInfo["num-sg"] + "Serv";
        this.createMultiLineCell([
            `Pens: ${warnsPensInfo["time-penalties"]} sec`,
            `Warns: ${warnsPensInfo["corner-cutting-warnings"]}`,
            dtPlusSg,
        ]);

        return this;
    }

    // Repeat similar patterns for other add functions
    addBestLapInfo() {
        const isPlayer = this.rowData["driver-info"]["is-player"];
        const lapInfo = this.rowData["lap-info"]["best-lap"];
        const index = this.rowData["driver-info"]["index"];
        const speedTrapRecord = this.rowData["lap-info"]["speed-trap-record-kmph"];
        let cell;
        const lapContent = getFormattedLapTimeStr({
            lapTimeMs: lapInfo["lap-time-ms"],
            lapTimeMsPlayer: lapInfo["lap-time-ms-player"],
            isPlayer,
            index,
            spectatorIndex: this.spectatorIndex,
            showAbsoluteFormat: g_pref_bestLapAbsoluteFormat,
            isSaveViewerMode: !this.isLiveDataMode
        });

        const speedTrapValue = speedTrapRecord != null
            ? formatSpeed(speedTrapRecord, { isMetric: g_pref_speedUnitMetric, decimalPlaces: 2, addUnitSuffix: true })
            : "---";

        // Game-specific layout:
        // - In F1 23, use a single-line cell with just the lap content
        // - in F1 24+, use a multi-line cell with lap content and speed trap info
        if (this.packetFormat == 2023) {
            cell = this.row.insertCell();
            cell.textContent = lapContent;
        } else {
            cell = this.createMultiLineCell([
                lapContent,
                speedTrapValue
            ]);
        }

        if (lapInfo["lap-time-ms"]) {
            this.addSectorInfo(cell, lapInfo["sector-status"]);
        }
        return this;
    }

    addLastLapInfo() {
        const isPlayer = this.rowData["driver-info"]["is-player"];
        const index = this.rowData["driver-info"]["index"];
        const lapInfo = this.rowData["lap-info"]["last-lap"];
        const cellContent = [];
        if (this.packetFormat > 2023) {
            // one line to pad against speed trap record
            cellContent.push(null);
        }

        const lapTimeContent = getFormattedLapTimeStr({
            lapTimeMs: lapInfo["lap-time-ms"],
            lapTimeMsPlayer: lapInfo["lap-time-ms-player"],
            isPlayer,
            index,
            spectatorIndex: this.spectatorIndex,
            showAbsoluteFormat: g_pref_lastLapAbsoluteFormat,
            isSaveViewerMode: !this.isLiveDataMode
        });
        cellContent.push(lapTimeContent);

        const cell = this.createMultiLineCell(cellContent);
        if (lapInfo["lap-time-ms"]) {
            this.addSectorInfo(cell, lapInfo["sector-status"]);
        }
        return this;
    }

    addCurrLapInfo() {
        if (!this.isLiveDataMode || isRaceSession(this.sessionType)) {
            return this;
        }

        // Ensure the cell exists and is cleared for updates
        if (!this.currLapCell) {
            this.currLapCell = this.row.insertCell();
        } else {
            this.currLapCell.innerHTML = ''; // Clear previous content
        }

        const lapInfo = this.rowData["lap-info"]["curr-lap"];
        const driverStatus = lapInfo["driver-status"];
        const newLapNum = lapInfo["lap-num"];
        const newLapTimeMs = lapInfo["lap-time-ms"];
        const newSectorStatus = lapInfo["sector-status"];

        const oldLapNum = this.context["currLapNum"] ?? null;
        const oldLapTimeMs = this.context["currLapTimeMs"] ?? null;
        const oldSectorStatus = this.context["currSectorStatus"] ?? null;

        // Clear any existing timeouts to prevent multiple updates
        if (this.context.currLap.lapNumTimeoutId) {
            clearTimeout(this.context.currLap.lapNumTimeoutId);
            this.context.currLap.lapNumTimeoutId = null;
        }
        if (this.context["lapTimeTimeoutId"]) {
            clearTimeout(this.context["lapTimeTimeoutId"]);
            this.context["lapTimeTimeoutId"] = null;
        }
        if (this.context["sectorStatusTimeoutId"]) {
            clearTimeout(this.context["sectorStatusTimeoutId"]);
            this.context["sectorStatusTimeoutId"] = null;
        }

        if (driverStatus === "FLYING_LAP" || driverStatus === "ON_TRACK") {
            const lapNumDisplayElement = document.createElement("div");
            lapNumDisplayElement.classList.add("lap-num-display"); // Add a class for potential styling/targeting

            const lapTimeContentElement = document.createElement("div");
            const sectorBarContainer = document.createElement("div"); // Container for sector bar
            sectorBarContainer.classList.add("sector-bar-container");

            this.currLapCell.appendChild(lapNumDisplayElement);
            this.currLapCell.appendChild(lapTimeContentElement);
            this.currLapCell.appendChild(sectorBarContainer); // Append sector bar container

            const updateLapTimeAndSector = (lapTime, sectorStatus) => {
                lapTimeContentElement.textContent = getFormattedLapTimeStr({
                    lapTimeMs: lapTime,
<<<<<<< HEAD
                    showAbsoluteFormat: true
=======
                    showAbsoluteFormat: true,
                    isSaveViewerMode: !this.isLiveDataMode
>>>>>>> 7d885535
                });
                sectorBarContainer.innerHTML = ''; // Clear previous sector bar
                if (lapTime) {
                    this.addSectorInfo(sectorBarContainer, sectorStatus);
                }
            };

            if (newLapNum !== oldLapNum && oldLapNum !== null) {
                // Display old data first
                lapNumDisplayElement.textContent = `Lap ${oldLapNum}`;
                updateLapTimeAndSector(oldLapTimeMs, this.rowData["lap-info"]["last-lap"]["sector-status"]);

                this.context.currLap.lapNumTimeoutId = setTimeout(() => {
                    lapNumDisplayElement.textContent = `Lap ${newLapNum}`;
                    this.context["currLapNum"] = newLapNum;
                }, 5000);

                this.context["lapTimeTimeoutId"] = setTimeout(() => {
                    updateLapTimeAndSector(newLapTimeMs, newSectorStatus);
                    this.context["currLapTimeMs"] = newLapTimeMs;
                    this.context["currSectorStatus"] = newSectorStatus;
                }, 5000);

            } else {
                // Display new data immediately
                lapNumDisplayElement.textContent = `Lap ${newLapNum}`;
                updateLapTimeAndSector(newLapTimeMs, newSectorStatus);
                this.context["currLapNum"] = newLapNum;
                this.context["currLapTimeMs"] = newLapTimeMs;
                this.context["currSectorStatus"] = newSectorStatus;
            }
        } else {
            this.currLapCell.textContent = driverStatus;
            this.context["currLapNum"] = newLapNum;
            this.context["currLapTimeMs"] = newLapTimeMs;
            this.context["currSectorStatus"] = newSectorStatus;
        }

        return this;
    }

    addCurrTyreInfo() {
        const tyreInfo = this.rowData["tyre-info"];
        const cell = this.row.insertCell();

        // Add tyre compound and wear information
        this.#addTyreCompoundRow(cell, tyreInfo);

        // Add tyre age and pit information
        this.#addTyreAgeRow(cell, tyreInfo);

        // Add pit rejoin information if in live mode and race not ended
        if (!this.raceEnded && this.isLiveDataMode && isRaceSession(this.sessionType)) {
            this.#addPitRejoinRow(cell, tyreInfo);
        }

        return this;
    }

    #formatTyreWearText(currTyreWearData) {
        if (!currTyreWearData) {
            return "N/A";
        }

        if (!this.isTelemetryPublic) {
            return "RESTRICTED";
        }

        if (g_pref_tyreWearAverageFormat) {
            return `${formatFloat(currTyreWearData["average"])}%`;
        }

        const maxTyreWearData = getMaxTyreWear(currTyreWearData);
        return `${maxTyreWearData["max-key"]}: ${formatFloat(maxTyreWearData["max-wear"])}%`;
    }

    #addTyreCompoundRow(cell, tyreInfo) {
        const firstRow = document.createElement("div");
        const tyreWearText = this.#formatTyreWearText(tyreInfo["current-wear"]);
        const icon = this.iconCache.getIcon(tyreInfo["visual-tyre-compound"]);

        if (icon) {
            firstRow.appendChild(icon);
            firstRow.appendChild(document.createTextNode(` ${tyreWearText}`));
        } else {
            const tyreCompound = getTyreCompoundStr(
                tyreInfo["visual-tyre-compound"],
                tyreInfo["actual-tyre-compound"]
            );
            firstRow.textContent = `${tyreCompound} ${tyreWearText}`;
        }

        cell.appendChild(firstRow);
    }

    #addTyreAgeRow(cell, tyreInfo) {
        const secondRow = document.createElement("div");
        secondRow.textContent = `${tyreInfo["tyre-age"]} lap(s) (${tyreInfo["num-pitstops"]} pit)`;
        cell.appendChild(secondRow);
    }

    #addPitRejoinRow(cell, tyreInfo) {
        const thirdRow = document.createElement("div");
        const rejoin = tyreInfo["pit-rejoin-position"];
        const rejoinText = (rejoin !== null && rejoin !== undefined) ? `P${rejoin}` : "N/A";
        thirdRow.textContent = `Pit rejoin: ${rejoinText}`;
        cell.appendChild(thirdRow);
    }

    #getPitStopPrediction(data) {
        if (data["selected-pit-stop-lap"] > 0) {
            return data.predictions.find(
                p => p["lap-number"] === data["selected-pit-stop-lap"]
            ) || null;
        }
        return null;
    }

    #getWearPredictions(data, currentLap) {
        // If status is false or no predictions, return empty array
        if (!data.status || !data.predictions?.length) {
            return [];
        }

        const {predictions} = data;
        const lastPrediction = predictions[predictions.length - 1];

        // If selected pit stop lap is non-zero and exists in predictions
        const pitPrediction = this.#getPitStopPrediction(data);
        if (pitPrediction) {
            return [pitPrediction, lastPrediction];
        }

        // Calculate midpoint between current lap and last predicted lap
        const midLapNumber = Math.floor((currentLap + lastPrediction["lap-number"]) / 2);
        // If midpoint equals the final lap, return only the last prediction
        if (midLapNumber === lastPrediction["lap-number"]) {
            return [lastPrediction];
        }

        // Find the first prediction that is at or after the midpoint
        const midPointPrediction = predictions.find(
            pred => pred["lap-number"] >= midLapNumber
        );

        return midPointPrediction ? [midPointPrediction, lastPrediction] : [lastPrediction];
    }
    addTyrePredictionInfo() {
        if (!this.isLiveDataMode || !isRaceSession(this.sessionType)) {
            return this;
        }

        const currentLap = this.rowData["lap-info"]["current-lap"];
        const predictionData = this.#getWearPredictions(this.rowData["tyre-info"]["wear-prediction"], currentLap);

        const shouldHidePredictionColumn = false;
        if (!shouldHidePredictionColumn) {
            if (predictionData.length === 0) {
                this.row.insertCell().textContent = "N/A";
            } else {
                const predictionContent = []
                predictionData.forEach((prediction, index) => {
                    const lapNum = prediction["lap-number"];
                    if (g_pref_tyreWearAverageFormat) {
                        predictionContent.push("L" + lapNum + ": " + formatFloat(prediction["average"]) + "%");
                    } else {
                        const maxWearInfo = getMaxTyreWear(prediction);
                        const maxWear = formatFloat(maxWearInfo["max-wear"]);
                        const maxKey = maxWearInfo["max-key"];
                        predictionContent.push("L" + lapNum + ": " + maxKey + " - " + maxWear + "%");
                    }
                });
                this.createMultiLineCell(predictionContent);
            }
        }
        return this;
    }

    addDamageInfo() {
        if (!isRaceSession(this.sessionType)) {
            return this;
        }
        const damageInfo = this.rowData["damage-info"];
        // Wing damage key will always be present
        const flWingDamage = damageInfo["fl-wing-damage"] == null ? "N/A" :
            formatFloat(damageInfo["fl-wing-damage"]) + "%";
        const frWingDamage = damageInfo["fr-wing-damage"] == null ? "N/A" :
            formatFloat(damageInfo["fr-wing-damage"]) + "%";
        const rearWingDamage = damageInfo["rear-wing-damage"] == null ? "N/A" :
            formatFloat(damageInfo["rear-wing-damage"]) + "%";
        this.createMultiLineCell([
            "FL: " + flWingDamage,
            "FR: " + frWingDamage,
            "RW: " + rearWingDamage
        ]);
        return this;
    }

    #computeFuelMetrics(fuelInfo, raceEnded) {
        if (raceEnded) {
          const currFuelRate = fuelInfo["curr-fuel-rate"] !== null
            ? formatFloat(fuelInfo["curr-fuel-rate"])
            : "N/A";
          const lastLapFuelUsed = fuelInfo["last-lap-fuel-used"] !== null
            ? formatFloat(fuelInfo["last-lap-fuel-used"])
            : "N/A";
          const remainingFuel = fuelInfo["remaining-fuel"] !== null
            ? formatFloat(fuelInfo["fuel-in-tank"])
            : "N/A";
          return [
            `Last: ${lastLapFuelUsed}`,
            `Rate: ${currFuelRate}`,
            `Rem: ${remainingFuel}`
          ];
        } else {
          const targetFuelRateAverage = fuelInfo["target-fuel-rate-average"] !== null
            ? formatFloat(fuelInfo["target-fuel-rate-average"])
            : "N/A";
          const targetFuelRateNextLap = fuelInfo["target-fuel-rate-next-lap"] !== null
            ? formatFloat(fuelInfo["target-fuel-rate-next-lap"])
            : "N/A";
          const lastLapFuelUsed = fuelInfo["last-lap-fuel-used"] !== null
            ? formatFloat(fuelInfo["last-lap-fuel-used"])
            : "N/A";
          const surplusLapsPng = fuelInfo["surplus-laps-png"] !== null
            ? formatFloat(fuelInfo["surplus-laps-png"], { signed: true })
            : "N/A";
          const surplusLapsGame = fuelInfo["surplus-laps-game"] !== null
            ? formatFloat(fuelInfo["surplus-laps-game"], { signed: true })
            : "N/A";

          const laps = g_pref_fuelSurplusLapsPng ? surplusLapsPng : surplusLapsGame;
          const tgt = g_pref_fuelTargetAverageFormat ? targetFuelRateAverage : targetFuelRateNextLap;
          return [
            `Last: ${lastLapFuelUsed}`,
            `Laps: ${laps}`,
            `Tgt: ${tgt}`
          ];
        }
    }

    addFuelInfo() {
        if (!this.isLiveDataMode || !isRaceSession(this.sessionType)) {
          return this;
        }
        const fuelInfo = this.rowData["fuel-info"];
        const shouldHideFuelColumn = false;
        if (!shouldHideFuelColumn) {
          const metrics = this.#computeFuelMetrics(fuelInfo, this.raceEnded);
          this.createMultiLineCell(metrics);
        }
        return this;
      }

    addTelemetryRestrictedColspan() {
<<<<<<< HEAD
        if (isRaceSession(this.sessionType)) {
=======
        if (this.isLiveDataMode && isRaceSession(this.sessionType)) {
>>>>>>> 7d885535
            // we will show this message only in race view, since wear prediction, damage and fuel are
            // only supported in race. in FP/quali, these columns are not shown. Hence, no need to show this
            const cell = this.row.insertCell();
            cell.colSpan = 3;
            cell.style.textAlign = "center";
            cell.style.verticalAlign = "middle";

            const message = document.createElement("div");
            message.textContent = "Driver has telemetry set to Restricted";
            message.style.fontStyle = "italic"; // Make the text italic
            cell.appendChild(message);
<<<<<<< HEAD
=======
        } else {
            this.createMultiLineCell(["Telemetry", "Restricted"]);
>>>>>>> 7d885535
        }

        return this;

    }

    createMultiLineCell(lines, onClick = null) {
        const cell = this.row.insertCell();
        lines.forEach((line) => {
            const lineElement = document.createElement("div");

            if (line === null) {
                const lineBreak = document.createElement("br");
                lineElement.appendChild(lineBreak);
            }
            else if (line instanceof SVGElement) { // Check if the line is an SVG element
                lineElement.appendChild(line); // Directly append the SVG icon
            }
            else if (onClick) { // If onClick handler is provided
                const link = document.createElement("a");
                link.href = "#";  // Default link to "#"
                link.textContent = line;
                link.addEventListener("click", (event) => {
                    event.preventDefault(); // Prevent the default link navigation
                    onClick(event); // Call the provided onClick function
                });
                lineElement.appendChild(link);
            } else {
                lineElement.textContent = line; // Just add the text if no onClick
            }
            cell.appendChild(lineElement);
        });
        return cell;
    }

    addSectorInfo(cell, sectorStatus) {

        // Create a container div for the sectorBar
        const sectorBar = document.createElement('div');
        sectorBar.classList.add('d-flex', 'w-100', 'p-0');
        sectorBar.style.height = `1rem`; // Set height based on font size

        // Define the color mapping for sector statuses using integers as keys
        const colorMap = {
            [-2]: 'bg-secondary', // grey
            [-1]: 'bg-danger', // Red
            [0]: 'bg-warning', // Yellow
            [1]: 'bg-success', // Green
            [2]: 'bg-purple'   // Purple
        };

        // Create individual segments for each sector and apply the appropriate color
        sectorStatus.forEach((status, index) => {
            const sectorSegment = document.createElement('div');
            sectorSegment.classList.add('flex-fill', 'sector-segment', colorMap[status]);
            if (index < sectorStatus.length - 1) {
                // Add black border to the right, except for the last segment
                sectorSegment.classList.add('border-end', 'border-dark');
            }
            sectorBar.appendChild(sectorSegment);
        });

        // Append the sector bar to the cell
        cell.appendChild(sectorBar);
    }

    addErsBar(cell, ersPerc) {
        if (ersPerc == null) return;
        if (ersPerc < 0.0 || ersPerc > 100.0) {
            console.error(`ERS percentage is out of range: ${ersPerc}`);
            return;
        }

        const levelClass = ersPerc > 15 ? 'normal' : 'low';

        const bar = document.createElement('div');
        bar.className = 'ers-bar';

        const fill = document.createElement('div');
        fill.className = `ers-bar__fill ers-bar__fill--${levelClass}`;
        fill.style.width = `${ersPerc}%`;

        bar.append(fill);
        cell.append(bar);
    }

}<|MERGE_RESOLUTION|>--- conflicted
+++ resolved
@@ -222,12 +222,8 @@
             const updateLapTimeAndSector = (lapTime, sectorStatus) => {
                 lapTimeContentElement.textContent = getFormattedLapTimeStr({
                     lapTimeMs: lapTime,
-<<<<<<< HEAD
-                    showAbsoluteFormat: true
-=======
                     showAbsoluteFormat: true,
                     isSaveViewerMode: !this.isLiveDataMode
->>>>>>> 7d885535
                 });
                 sectorBarContainer.innerHTML = ''; // Clear previous sector bar
                 if (lapTime) {
@@ -483,11 +479,7 @@
       }
 
     addTelemetryRestrictedColspan() {
-<<<<<<< HEAD
-        if (isRaceSession(this.sessionType)) {
-=======
         if (this.isLiveDataMode && isRaceSession(this.sessionType)) {
->>>>>>> 7d885535
             // we will show this message only in race view, since wear prediction, damage and fuel are
             // only supported in race. in FP/quali, these columns are not shown. Hence, no need to show this
             const cell = this.row.insertCell();
@@ -499,11 +491,8 @@
             message.textContent = "Driver has telemetry set to Restricted";
             message.style.fontStyle = "italic"; // Make the text italic
             cell.appendChild(message);
-<<<<<<< HEAD
-=======
         } else {
             this.createMultiLineCell(["Telemetry", "Restricted"]);
->>>>>>> 7d885535
         }
 
         return this;
