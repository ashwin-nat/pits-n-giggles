--- conflicted
+++ resolved
@@ -565,9 +565,6 @@
                     },
                 ]
             },
-<<<<<<< HEAD
-=======
-
             {
                 headerName: 'Speed Trap',
                 context: {displayName: 'Speed Trap'},
@@ -586,7 +583,6 @@
                 sortable: false,
                 cellClass: 'ag-cell-single-line',
             },
->>>>>>> 7d885535
             {
                 headerName: 'Tyre Wear',
                 context: {displayName: 'Tyre Wear'},
